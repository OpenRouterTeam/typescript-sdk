--- conflicted
+++ resolved
@@ -1,10 +1,6 @@
 {
   "name": "@openrouter/sdk",
-<<<<<<< HEAD
-  "version": "0.1.1",
-=======
   "version": "0.1.18",
->>>>>>> 0694ef81
   "author": "OpenRouter",
   "description": "The OpenRouter TypeScript SDK is a type-safe toolkit for building AI applications with access to 300+ language models through a unified API.",
   "keywords": [
