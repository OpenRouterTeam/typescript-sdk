workflowVersion: 1.0.0
<<<<<<< HEAD
speakeasyVersion: 1.679.0
=======
speakeasyVersion: 1.680.0
>>>>>>> 1faa6257
sources:
    OpenRouter API:
        inputs:
            - location: .speakeasy/in.openapi.yaml
        overlays:
            - location: .speakeasy/overlays/open-enums.overlay.yaml
            - location: .speakeasy/overlays/remove-rss-responses.overlay.yaml
            - location: .speakeasy/overlays/add-headers.overlay.yaml
        output: .speakeasy/out.openapi.yaml
        registry:
            location: registry.speakeasyapi.dev/openrouter/sdk/open-router-chat-completions-api
targets:
    openrouter:
        target: typescript
        source: OpenRouter API
        publish:
            npm:
                token: $npm_token
        codeSamples:
            registry:
                location: registry.speakeasyapi.dev/openrouter/sdk/open-router-chat-completions-api-typescript-code-samples
            labelOverride:
                fixedValue: Typescript (SDK)
            blocking: false<|MERGE_RESOLUTION|>--- conflicted
+++ resolved
@@ -1,9 +1,5 @@
 workflowVersion: 1.0.0
-<<<<<<< HEAD
-speakeasyVersion: 1.679.0
-=======
 speakeasyVersion: 1.680.0
->>>>>>> 1faa6257
 sources:
     OpenRouter API:
         inputs:
