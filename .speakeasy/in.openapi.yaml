openapi: 3.1.0
info:
  title: OpenRouter API
  version: 1.0.0
  description: OpenAI-compatible Chat Completions and Completions API with additional OpenRouter features
  contact:
    name: OpenRouter Support
    url: https://openrouter.ai/docs
    email: support@openrouter.ai
  license:
    name: MIT
    url: https://opensource.org/licenses/MIT
components:
  schemas:
    OpenAIResponsesResponseStatus:
      type: string
      enum:
        - completed
        - incomplete
        - in_progress
        - failed
        - cancelled
        - queued
    FileCitation:
      type: object
      properties:
        type:
          type: string
          enum:
            - file_citation
        file_id:
          type: string
        filename:
          type: string
        index:
          type: number
      required:
        - type
        - file_id
        - filename
        - index
      example:
        type: file_citation
        file_id: file-abc123
        filename: research_paper.pdf
        index: 0
    URLCitation:
      type: object
      properties:
        type:
          type: string
          enum:
            - url_citation
        url:
          type: string
        title:
          type: string
        start_index:
          type: number
        end_index:
          type: number
      required:
        - type
        - url
        - title
        - start_index
        - end_index
      example:
        type: url_citation
        start_index: 0
        end_index: 42
        title: OpenRouter Documentation
        url: https://openrouter.ai/docs
    FilePath:
      type: object
      properties:
        type:
          type: string
          enum:
            - file_path
        file_id:
          type: string
        index:
          type: number
      required:
        - type
        - file_id
        - index
      example:
        type: file_path
        file_id: file-xyz789
        index: 0
    OpenAIResponsesAnnotation:
      anyOf:
        - $ref: '#/components/schemas/FileCitation'
        - $ref: '#/components/schemas/URLCitation'
        - $ref: '#/components/schemas/FilePath'
    ResponseOutputText:
      type: object
      properties:
        type:
          type: string
          enum:
            - output_text
        text:
          type: string
        annotations:
          type: array
          items:
            $ref: '#/components/schemas/OpenAIResponsesAnnotation'
      required:
        - type
        - text
      example:
        type: output_text
        text: The capital of France is Paris.
        annotations:
          - type: url_citation
            start_index: 0
            end_index: 42
            title: Paris - Wikipedia
            url: https://en.wikipedia.org/wiki/Paris
    OpenAIResponsesRefusalContent:
      type: object
      properties:
        type:
          type: string
          enum:
            - refusal
        refusal:
          type: string
      required:
        - type
        - refusal
      example:
        type: refusal
        refusal: I'm sorry, I cannot assist with that request
    OutputMessage:
      type: object
      properties:
        id:
          type: string
        role:
          type: string
          enum:
            - assistant
        type:
          type: string
          enum:
            - message
        status:
          anyOf:
            - type: string
              enum:
                - completed
            - type: string
              enum:
                - incomplete
            - type: string
              enum:
                - in_progress
        content:
          type: array
          items:
            anyOf:
              - $ref: '#/components/schemas/ResponseOutputText'
              - $ref: '#/components/schemas/OpenAIResponsesRefusalContent'
      required:
        - id
        - role
        - type
        - content
      example:
        id: msg-abc123
        role: assistant
        type: message
        status: completed
        content:
          - type: output_text
            text: Hello! How can I help you today?
    ResponsesOutputMessage:
      allOf:
        - $ref: '#/components/schemas/OutputMessage'
        - type: object
          properties: {}
      example:
        id: msg-123
        type: message
        role: assistant
        status: completed
        content:
          - type: output_text
            text: Hello! How can I help you?
            annotations: []
      description: An output message item
    ReasoningTextContent:
      type: object
      properties:
        type:
          type: string
          enum:
            - reasoning_text
        text:
          type: string
      required:
        - type
        - text
      example:
        type: reasoning_text
        text: Let me think step by step about this problem...
    ReasoningSummaryText:
      type: object
      properties:
        type:
          type: string
          enum:
            - summary_text
        text:
          type: string
      required:
        - type
        - text
      example:
        type: summary_text
        text: Analyzed the problem using first principles
    OutputItemReasoning:
      type: object
      properties:
        type:
          type: string
          enum:
            - reasoning
        id:
          type: string
        content:
          type: array
          items:
            $ref: '#/components/schemas/ReasoningTextContent'
        summary:
          type: array
          items:
            $ref: '#/components/schemas/ReasoningSummaryText'
        encrypted_content:
          type: string
          nullable: true
        status:
          anyOf:
            - type: string
              enum:
                - completed
            - type: string
              enum:
                - incomplete
            - type: string
              enum:
                - in_progress
      required:
        - type
        - id
        - summary
      example:
        type: reasoning
        id: reasoning-abc123
        summary:
          - type: summary_text
            text: Analyzed the problem using first principles
    ResponsesOutputItemReasoning:
      allOf:
        - $ref: '#/components/schemas/OutputItemReasoning'
        - type: object
          properties: {}
      example:
        id: reasoning-123
        type: reasoning
        status: completed
        summary:
          - type: summary_text
            text: Analyzed the problem and found the optimal solution.
        content:
          - type: reasoning_text
            text: First, we analyze the problem...
      description: An output item containing reasoning
    OutputItemFunctionCall:
      type: object
      properties:
        type:
          type: string
          enum:
            - function_call
        id:
          type: string
        name:
          type: string
        arguments:
          type: string
        call_id:
          type: string
        status:
          anyOf:
            - type: string
              enum:
                - completed
            - type: string
              enum:
                - incomplete
            - type: string
              enum:
                - in_progress
      required:
        - type
        - name
        - arguments
        - call_id
      example:
        type: function_call
        id: call-abc123
        name: get_weather
        arguments: '{"location":"San Francisco","unit":"celsius"}'
        call_id: call-abc123
    ResponsesOutputItemFunctionCall:
      allOf:
        - $ref: '#/components/schemas/OutputItemFunctionCall'
        - type: object
          properties: {}
      example:
        type: function_call
        id: call-abc123
        name: get_weather
        arguments: '{"location":"San Francisco","unit":"celsius"}'
        call_id: call-abc123
    WebSearchStatus:
      type: string
      enum:
        - completed
        - searching
        - in_progress
        - failed
      example: completed
    OutputItemWebSearchCall:
      type: object
      properties:
        type:
          type: string
          enum:
            - web_search_call
        id:
          type: string
        status:
          $ref: '#/components/schemas/WebSearchStatus'
      required:
        - type
        - id
        - status
      example:
        type: web_search_call
        id: search-abc123
        status: completed
    ResponsesWebSearchCallOutput:
      allOf:
        - $ref: '#/components/schemas/OutputItemWebSearchCall'
        - type: object
          properties: {}
      example:
        type: web_search_call
        id: search-abc123
        status: completed
    OutputItemFileSearchCall:
      type: object
      properties:
        type:
          type: string
          enum:
            - file_search_call
        id:
          type: string
        queries:
          type: array
          items:
            type: string
        status:
          $ref: '#/components/schemas/WebSearchStatus'
      required:
        - type
        - id
        - queries
        - status
      example:
        type: file_search_call
        id: filesearch-abc123
        queries:
          - machine learning algorithms
          - neural networks
        status: completed
    ResponsesOutputItemFileSearchCall:
      allOf:
        - $ref: '#/components/schemas/OutputItemFileSearchCall'
        - type: object
          properties: {}
      example:
        type: file_search_call
        id: filesearch-abc123
        queries:
          - machine learning algorithms
          - neural networks
        status: completed
    ImageGenerationStatus:
      type: string
      enum:
        - in_progress
        - completed
        - generating
        - failed
      example: completed
    OutputItemImageGenerationCall:
      type: object
      properties:
        type:
          type: string
          enum:
            - image_generation_call
        id:
          type: string
        result:
          type: string
          nullable: true
          default: null
        status:
          $ref: '#/components/schemas/ImageGenerationStatus'
      required:
        - type
        - id
        - status
      example:
        type: image_generation_call
        id: imagegen-abc123
        result: iVBORw0KGgoAAAANSUhEUgAAAAEAAAABCAYAAAAfFcSJAAAADUlEQVR42mNk+M9QDwADhgGAWjR9awAAAABJRU5ErkJggg==
        status: completed
    ResponsesImageGenerationCall:
      allOf:
        - $ref: '#/components/schemas/OutputItemImageGenerationCall'
        - type: object
          properties: {}
      example:
        type: image_generation_call
        id: imagegen-abc123
        result: iVBORw0KGgoAAAANSUhEUgAAAAEAAAABCAYAAAAfFcSJAAAADUlEQVR42mNk+M9QDwADhgGAWjR9awAAAABJRU5ErkJggg==
        status: completed
    ResponsesOutputItem:
      anyOf:
        - $ref: '#/components/schemas/ResponsesOutputMessage'
        - $ref: '#/components/schemas/ResponsesOutputItemReasoning'
        - $ref: '#/components/schemas/ResponsesOutputItemFunctionCall'
        - $ref: '#/components/schemas/ResponsesWebSearchCallOutput'
        - $ref: '#/components/schemas/ResponsesOutputItemFileSearchCall'
        - $ref: '#/components/schemas/ResponsesImageGenerationCall'
      description: An output item from the response
      example:
        id: msg-abc123
        role: assistant
        type: message
        status: completed
        content:
          - type: output_text
            text: Hello! How can I help you today?
    ResponsesErrorField:
      type: object
      nullable: true
      properties:
        code:
          type: string
          enum:
            - server_error
            - rate_limit_exceeded
            - invalid_prompt
            - vector_store_timeout
            - invalid_image
            - invalid_image_format
            - invalid_base64_image
            - invalid_image_url
            - image_too_large
            - image_too_small
            - image_parse_error
            - image_content_policy_violation
            - invalid_image_mode
            - image_file_too_large
            - unsupported_image_media_type
            - empty_image_file
            - failed_to_download_image
            - image_file_not_found
        message:
          type: string
      required:
        - code
        - message
      description: Error information returned from the API
      example:
        code: rate_limit_exceeded
        message: Rate limit exceeded. Please try again later.
    OpenAIResponsesIncompleteDetails:
      type: object
      nullable: true
      properties:
        reason:
          type: string
          enum:
            - max_output_tokens
            - content_filter
    OpenAIResponsesUsage:
      type: object
      properties:
        input_tokens:
          type: number
        input_tokens_details:
          type: object
          properties:
            cached_tokens:
              type: number
          required:
            - cached_tokens
        output_tokens:
          type: number
        output_tokens_details:
          type: object
          properties:
            reasoning_tokens:
              type: number
          required:
            - reasoning_tokens
        total_tokens:
          type: number
      required:
        - input_tokens
        - input_tokens_details
        - output_tokens
        - output_tokens_details
        - total_tokens
    OpenResponsesUsage:
      allOf:
        - $ref: '#/components/schemas/OpenAIResponsesUsage'
        - type: object
          properties:
            cost:
              type: number
              nullable: true
              description: Cost of the completion
            is_byok:
              type: boolean
              description: Whether a request was made using a Bring Your Own Key configuration
            cost_details:
              type: object
              properties:
                upstream_inference_cost:
                  type: number
                  nullable: true
                upstream_inference_input_cost:
                  type: number
                upstream_inference_output_cost:
                  type: number
              required:
                - upstream_inference_input_cost
                - upstream_inference_output_cost
      description: Token usage information for the response
      example:
        input_tokens: 10
        output_tokens: 25
        total_tokens: 35
        input_tokens_details:
          cached_tokens: 0
        output_tokens_details:
          reasoning_tokens: 0
        cost: 0.0012
        cost_details:
          upstream_inference_cost: null
          upstream_inference_input_cost: 0.0008
          upstream_inference_output_cost: 0.0004
    ResponseInputText:
      type: object
      properties:
        type:
          type: string
          enum:
            - input_text
        text:
          type: string
      required:
        - type
        - text
      description: Text input content item
      example:
        type: input_text
        text: Hello, how can I help you?
    ResponseInputImage:
      type: object
      properties:
        type:
          type: string
          enum:
            - input_image
        detail:
          type: string
          enum:
            - auto
            - high
            - low
        image_url:
          type: string
          nullable: true
      required:
        - type
        - detail
      description: Image input content item
      example:
        type: input_image
        detail: auto
        image_url: https://example.com/image.jpg
    ResponseInputFile:
      type: object
      properties:
        type:
          type: string
          enum:
            - input_file
        file_id:
          type: string
          nullable: true
        file_data:
          type: string
        filename:
          type: string
        file_url:
          type: string
      required:
        - type
      description: File input content item
      example:
        type: input_file
        file_id: file-abc123
        filename: document.pdf
    ResponseInputAudio:
      type: object
      properties:
        type:
          type: string
          enum:
            - input_audio
        input_audio:
          type: object
          properties:
            data:
              type: string
            format:
              type: string
              enum:
                - mp3
                - wav
          required:
            - data
            - format
      required:
        - type
        - input_audio
      description: Audio input content item
      example:
        type: input_audio
        input_audio:
          data: SGVsbG8gV29ybGQ=
          format: mp3
    ToolCallStatus:
      type: string
      nullable: true
      enum:
        - in_progress
        - completed
        - incomplete
      example: completed
    OpenAIResponsesInput:
      anyOf:
        - type: string
        - type: array
          items:
            anyOf:
              - type: object
                properties:
                  type:
                    type: string
                    enum:
                      - message
                  role:
                    anyOf:
                      - type: string
                        enum:
                          - user
                      - type: string
                        enum:
                          - system
                      - type: string
                        enum:
                          - assistant
                      - type: string
                        enum:
                          - developer
                  content:
                    anyOf:
                      - type: array
                        items:
                          oneOf:
                            - $ref: '#/components/schemas/ResponseInputText'
                            - $ref: '#/components/schemas/ResponseInputImage'
                            - $ref: '#/components/schemas/ResponseInputFile'
                            - $ref: '#/components/schemas/ResponseInputAudio'
                          discriminator:
                            propertyName: type
                            mapping:
                              input_text: '#/components/schemas/ResponseInputText'
                              input_image: '#/components/schemas/ResponseInputImage'
                              input_file: '#/components/schemas/ResponseInputFile'
                              input_audio: '#/components/schemas/ResponseInputAudio'
                      - type: string
                required:
                  - role
                  - content
              - type: object
                properties:
                  id:
                    type: string
                  type:
                    type: string
                    enum:
                      - message
                  role:
                    anyOf:
                      - type: string
                        enum:
                          - user
                      - type: string
                        enum:
                          - system
                      - type: string
                        enum:
                          - developer
                  content:
                    type: array
                    items:
                      oneOf:
                        - $ref: '#/components/schemas/ResponseInputText'
                        - $ref: '#/components/schemas/ResponseInputImage'
                        - $ref: '#/components/schemas/ResponseInputFile'
                        - $ref: '#/components/schemas/ResponseInputAudio'
                      discriminator:
                        propertyName: type
                        mapping:
                          input_text: '#/components/schemas/ResponseInputText'
                          input_image: '#/components/schemas/ResponseInputImage'
                          input_file: '#/components/schemas/ResponseInputFile'
                          input_audio: '#/components/schemas/ResponseInputAudio'
                required:
                  - id
                  - role
                  - content
              - type: object
                properties:
                  type:
                    type: string
                    enum:
                      - function_call_output
                  id:
                    type: string
                    nullable: true
                  call_id:
                    type: string
                  output:
                    type: string
                  status:
                    $ref: '#/components/schemas/ToolCallStatus'
                required:
                  - type
                  - call_id
                  - output
              - type: object
                properties:
                  type:
                    type: string
                    enum:
                      - function_call
                  call_id:
                    type: string
                  name:
                    type: string
                  arguments:
                    type: string
                  id:
                    type: string
                  status:
                    $ref: '#/components/schemas/ToolCallStatus'
                required:
                  - type
                  - call_id
                  - name
                  - arguments
              - $ref: '#/components/schemas/OutputItemImageGenerationCall'
              - $ref: '#/components/schemas/OutputMessage'
        - nullable: true
    OpenResponsesRequestMetadata:
      type: object
      nullable: true
      additionalProperties:
        type: string
        maxLength: 512
      description: >-
        Metadata key-value pairs for the request. Keys must be ≤64 characters and cannot contain brackets. Values must
        be ≤512 characters. Maximum 16 pairs allowed.
      example:
        user_id: '123'
        session_id: abc-def-ghi
    OpenResponsesFunctionTool:
      type: object
      properties:
        type:
          type: string
          enum:
            - function
        name:
          type: string
        description:
          type: string
          nullable: true
        strict:
          type: boolean
          nullable: true
        parameters:
          type: object
          nullable: true
          additionalProperties:
            nullable: true
      required:
        - type
        - name
        - parameters
      description: Function tool definition
      example:
        type: function
        name: get_weather
        description: Get the current weather in a location
        parameters:
          type: object
          properties:
            location:
              type: string
              description: The city and state
            unit:
              type: string
              enum:
                - celsius
                - fahrenheit
          required:
            - location
    ResponsesSearchContextSize:
      type: string
      enum:
        - low
        - medium
        - high
      description: Size of the search context for web search tools
      example: medium
    WebSearchPreviewToolUserLocation:
      type: object
      nullable: true
      properties:
        type:
          type: string
          enum:
            - approximate
        city:
          type: string
          nullable: true
        country:
          type: string
          nullable: true
        region:
          type: string
          nullable: true
        timezone:
          type: string
          nullable: true
      required:
        - type
    OpenResponsesWebSearchPreviewTool:
      type: object
      properties:
        type:
          type: string
          enum:
            - web_search_preview
        search_context_size:
          $ref: '#/components/schemas/ResponsesSearchContextSize'
        user_location:
          $ref: '#/components/schemas/WebSearchPreviewToolUserLocation'
      required:
        - type
      description: Web search preview tool configuration
      example:
        type: web_search_preview
    OpenResponsesWebSearchPreview20250311Tool:
      type: object
      properties:
        type:
          type: string
          enum:
            - web_search_preview_2025_03_11
        search_context_size:
          $ref: '#/components/schemas/ResponsesSearchContextSize'
        user_location:
          $ref: '#/components/schemas/WebSearchPreviewToolUserLocation'
      required:
        - type
      description: Web search preview tool configuration (2025-03-11 version)
      example:
        type: web_search_preview_2025_03_11
    ResponsesWebSearchUserLocation:
      type: object
      nullable: true
      properties:
        type:
          type: string
          enum:
            - approximate
        city:
          type: string
          nullable: true
        country:
          type: string
          nullable: true
        region:
          type: string
          nullable: true
        timezone:
          type: string
          nullable: true
      description: User location information for web search
      example:
        type: approximate
        city: San Francisco
        country: USA
        region: California
        timezone: America/Los_Angeles
    OpenResponsesWebSearchTool:
      type: object
      properties:
        type:
          type: string
          enum:
            - web_search
        filters:
          type: object
          nullable: true
          properties:
            allowed_domains:
              type: array
              nullable: true
              items:
                type: string
        search_context_size:
          $ref: '#/components/schemas/ResponsesSearchContextSize'
        user_location:
          $ref: '#/components/schemas/ResponsesWebSearchUserLocation'
      required:
        - type
      description: Web search tool configuration
      example:
        type: web_search
        filters:
          allowed_domains:
            - example.com
    OpenResponsesWebSearch20250826Tool:
      type: object
      properties:
        type:
          type: string
          enum:
            - web_search_2025_08_26
        filters:
          type: object
          nullable: true
          properties:
            allowed_domains:
              type: array
              nullable: true
              items:
                type: string
        search_context_size:
          $ref: '#/components/schemas/ResponsesSearchContextSize'
        user_location:
          $ref: '#/components/schemas/ResponsesWebSearchUserLocation'
      required:
        - type
      description: Web search tool configuration (2025-08-26 version)
      example:
        type: web_search_2025_08_26
        filters:
          allowed_domains:
            - example.com
    OpenAIResponsesToolChoice:
      anyOf:
        - type: string
          enum:
            - auto
        - type: string
          enum:
            - none
        - type: string
          enum:
            - required
        - type: object
          properties:
            type:
              type: string
              enum:
                - function
            name:
              type: string
          required:
            - type
            - name
        - type: object
          properties:
            type:
              anyOf:
                - type: string
                  enum:
                    - web_search_preview_2025_03_11
                - type: string
                  enum:
                    - web_search_preview
          required:
            - type
    OpenAIResponsesPrompt:
      type: object
      nullable: true
      properties:
        id:
          type: string
        variables:
          type: object
          nullable: true
          additionalProperties:
            anyOf:
              - type: string
              - $ref: '#/components/schemas/ResponseInputText'
              - $ref: '#/components/schemas/ResponseInputImage'
              - $ref: '#/components/schemas/ResponseInputFile'
      required:
        - id
    OpenAIResponsesReasoningEffort:
      type: string
      nullable: true
      enum:
        - high
        - medium
        - low
        - minimal
        - none
    ReasoningSummaryVerbosity:
      type: string
      enum:
        - auto
        - concise
        - detailed
    OpenAIResponsesReasoningConfig:
      type: object
      nullable: true
      properties:
        effort:
          $ref: '#/components/schemas/OpenAIResponsesReasoningEffort'
        summary:
          $ref: '#/components/schemas/ReasoningSummaryVerbosity'
    OpenAIResponsesServiceTier:
      type: string
      nullable: true
      enum:
        - auto
        - default
        - flex
        - priority
        - scale
    OpenAIResponsesTruncation:
      type: string
      nullable: true
      enum:
        - auto
        - disabled
    ResponsesFormatText:
      type: object
      properties:
        type:
          type: string
          enum:
            - text
      required:
        - type
      description: Plain text response format
      example:
        type: text
    ResponsesFormatJSONObject:
      type: object
      properties:
        type:
          type: string
          enum:
            - json_object
      required:
        - type
      description: JSON object response format
      example:
        type: json_object
    ResponsesFormatTextJSONSchemaConfig:
      type: object
      properties:
        type:
          type: string
          enum:
            - json_schema
        name:
          type: string
        description:
          type: string
        strict:
          type: boolean
          nullable: true
        schema:
          type: object
          additionalProperties:
            nullable: true
      required:
        - type
        - name
        - schema
      description: JSON schema constrained response format
      example:
        type: json_schema
        name: user_info
        description: User information schema
        schema:
          type: object
          properties:
            name:
              type: string
            age:
              type: number
          required:
            - name
    ResponseFormatTextConfig:
      anyOf:
        - $ref: '#/components/schemas/ResponsesFormatText'
        - $ref: '#/components/schemas/ResponsesFormatJSONObject'
        - $ref: '#/components/schemas/ResponsesFormatTextJSONSchemaConfig'
      description: Text response format configuration
      example:
        type: text
    ResponseTextConfig:
      type: object
      properties:
        format:
          $ref: '#/components/schemas/ResponseFormatTextConfig'
        verbosity:
          type: string
          nullable: true
          enum:
            - high
            - low
            - medium
      description: Text output configuration including format and verbosity
      example:
        format:
          type: text
        verbosity: medium
    OpenAIResponsesNonStreamingResponse:
      type: object
      properties:
        id:
          type: string
        object:
          type: string
          enum:
            - response
        created_at:
          type: number
        model:
          type: string
        status:
          $ref: '#/components/schemas/OpenAIResponsesResponseStatus'
        output:
          type: array
          items:
            oneOf:
              - $ref: '#/components/schemas/OutputMessage'
              - $ref: '#/components/schemas/OutputItemReasoning'
              - $ref: '#/components/schemas/OutputItemFunctionCall'
              - $ref: '#/components/schemas/OutputItemWebSearchCall'
              - $ref: '#/components/schemas/OutputItemFileSearchCall'
              - $ref: '#/components/schemas/OutputItemImageGenerationCall'
            discriminator:
              propertyName: type
              mapping:
                message: '#/components/schemas/OutputMessage'
                reasoning: '#/components/schemas/OutputItemReasoning'
                function_call: '#/components/schemas/OutputItemFunctionCall'
                web_search_call: '#/components/schemas/OutputItemWebSearchCall'
                file_search_call: '#/components/schemas/OutputItemFileSearchCall'
                image_generation_call: '#/components/schemas/OutputItemImageGenerationCall'
        user:
          type: string
          nullable: true
        output_text:
          type: string
        prompt_cache_key:
          type: string
          nullable: true
        safety_identifier:
          type: string
          nullable: true
        error:
          $ref: '#/components/schemas/ResponsesErrorField'
        incomplete_details:
          $ref: '#/components/schemas/OpenAIResponsesIncompleteDetails'
        usage:
          $ref: '#/components/schemas/OpenAIResponsesUsage'
        max_tool_calls:
          type: number
          nullable: true
        top_logprobs:
          type: number
        max_output_tokens:
          type: number
          nullable: true
        temperature:
          type: number
          nullable: true
        top_p:
          type: number
          nullable: true
        instructions:
          $ref: '#/components/schemas/OpenAIResponsesInput'
        metadata:
          $ref: '#/components/schemas/OpenResponsesRequestMetadata'
        tools:
          type: array
          items:
            oneOf:
              - allOf:
                  - $ref: '#/components/schemas/OpenResponsesFunctionTool'
                  - type: object
                    properties: {}
                description: Function tool definition
                example:
                  type: function
                  name: get_weather
                  description: Get the current weather in a location
                  parameters:
                    type: object
                    properties:
                      location:
                        type: string
                        description: The city and state
                      unit:
                        type: string
                        enum:
                          - celsius
                          - fahrenheit
                    required:
                      - location
              - $ref: '#/components/schemas/OpenResponsesWebSearchPreviewTool'
              - $ref: '#/components/schemas/OpenResponsesWebSearchPreview20250311Tool'
              - $ref: '#/components/schemas/OpenResponsesWebSearchTool'
              - $ref: '#/components/schemas/OpenResponsesWebSearch20250826Tool'
        tool_choice:
          $ref: '#/components/schemas/OpenAIResponsesToolChoice'
        parallel_tool_calls:
          type: boolean
        prompt:
          $ref: '#/components/schemas/OpenAIResponsesPrompt'
        background:
          type: boolean
          nullable: true
        previous_response_id:
          type: string
          nullable: true
        reasoning:
          $ref: '#/components/schemas/OpenAIResponsesReasoningConfig'
        service_tier:
          $ref: '#/components/schemas/OpenAIResponsesServiceTier'
        store:
          type: boolean
        truncation:
          $ref: '#/components/schemas/OpenAIResponsesTruncation'
        text:
          $ref: '#/components/schemas/ResponseTextConfig'
      required:
        - id
        - object
        - created_at
        - model
        - output
        - error
        - incomplete_details
        - temperature
        - top_p
        - instructions
        - metadata
        - tools
        - tool_choice
        - parallel_tool_calls
    OpenResponsesNonStreamingResponse:
      allOf:
        - $ref: '#/components/schemas/OpenAIResponsesNonStreamingResponse'
        - type: object
          properties:
            output:
              type: array
              items:
                $ref: '#/components/schemas/ResponsesOutputItem'
            usage:
              $ref: '#/components/schemas/OpenResponsesUsage'
      description: Complete non-streaming response from the Responses API
      example:
        id: resp-abc123
        object: response
        created_at: 1704067200
        model: gpt-4
        status: completed
        output:
          - type: message
            id: msg-abc123
            status: completed
            role: assistant
            content:
              - type: output_text
                text: Hello! How can I help you today?
                annotations: []
        usage:
          input_tokens: 10
          output_tokens: 25
          total_tokens: 35
          input_tokens_details:
            cached_tokens: 0
          output_tokens_details:
            reasoning_tokens: 0
        tools: []
        tool_choice: auto
        parallel_tool_calls: true
        error: null
        incomplete_details: null
        temperature: null
        top_p: null
        max_output_tokens: null
        metadata: null
        instructions: null
    OpenResponsesCreatedEvent:
      type: object
      properties:
        type:
          type: string
          enum:
            - response.created
        response:
          $ref: '#/components/schemas/OpenAIResponsesNonStreamingResponse'
        sequence_number:
          type: number
      required:
        - type
        - response
        - sequence_number
      description: Event emitted when a response is created
      example:
        type: response.created
        response:
          id: resp-abc123
          object: response
          created_at: 1704067200
          model: gpt-4
          status: in_progress
          output: []
          tools: []
          tool_choice: auto
          parallel_tool_calls: true
          error: null
          incomplete_details: null
          metadata: null
          instructions: null
          temperature: null
          top_p: null
          max_output_tokens: null
        sequence_number: 0
    OpenResponsesInProgressEvent:
      type: object
      properties:
        type:
          type: string
          enum:
            - response.in_progress
        response:
          $ref: '#/components/schemas/OpenAIResponsesNonStreamingResponse'
        sequence_number:
          type: number
      required:
        - type
        - response
        - sequence_number
      description: Event emitted when a response is in progress
      example:
        type: response.in_progress
        response:
          id: resp-abc123
          object: response
          created_at: 1704067200
          model: gpt-4
          status: in_progress
          output: []
          tools: []
          tool_choice: auto
          parallel_tool_calls: true
          error: null
          incomplete_details: null
          metadata: null
          instructions: null
          temperature: null
          top_p: null
          max_output_tokens: null
        sequence_number: 1
    OpenResponsesCompletedEvent:
      type: object
      properties:
        type:
          type: string
          enum:
            - response.completed
        response:
          $ref: '#/components/schemas/OpenAIResponsesNonStreamingResponse'
        sequence_number:
          type: number
      required:
        - type
        - response
        - sequence_number
      description: Event emitted when a response has completed successfully
      example:
        type: response.completed
        response:
          id: resp-abc123
          object: response
          created_at: 1704067200
          model: gpt-4
          status: completed
          output:
            - id: item-1
              type: message
              status: completed
              role: assistant
              content:
                - type: output_text
                  text: Hello! How can I help you?
                  annotations: []
          tools: []
          tool_choice: auto
          parallel_tool_calls: true
          error: null
          incomplete_details: null
          metadata: null
          instructions: null
          temperature: null
          top_p: null
          max_output_tokens: null
        sequence_number: 10
    OpenResponsesIncompleteEvent:
      type: object
      properties:
        type:
          type: string
          enum:
            - response.incomplete
        response:
          $ref: '#/components/schemas/OpenAIResponsesNonStreamingResponse'
        sequence_number:
          type: number
      required:
        - type
        - response
        - sequence_number
      description: Event emitted when a response is incomplete
      example:
        type: response.incomplete
        response:
          id: resp-abc123
          object: response
          created_at: 1704067200
          model: gpt-4
          status: incomplete
          output: []
          tools: []
          tool_choice: auto
          parallel_tool_calls: true
          error: null
          incomplete_details: null
          metadata: null
          instructions: null
          temperature: null
          top_p: null
          max_output_tokens: null
        sequence_number: 5
    OpenResponsesFailedEvent:
      type: object
      properties:
        type:
          type: string
          enum:
            - response.failed
        response:
          $ref: '#/components/schemas/OpenAIResponsesNonStreamingResponse'
        sequence_number:
          type: number
      required:
        - type
        - response
        - sequence_number
      description: Event emitted when a response has failed
      example:
        type: response.failed
        response:
          id: resp-abc123
          object: response
          created_at: 1704067200
          model: gpt-4
          status: failed
          output: []
          tools: []
          tool_choice: auto
          parallel_tool_calls: true
          error: null
          incomplete_details: null
          metadata: null
          instructions: null
          temperature: null
          top_p: null
          max_output_tokens: null
        sequence_number: 3
    OpenAIResponsesErrorEvent:
      type: object
      properties:
        type:
          type: string
          enum:
            - error
        code:
          type: string
          nullable: true
        message:
          type: string
        param:
          type: string
          nullable: true
        sequence_number:
          type: number
      required:
        - type
        - code
        - message
        - param
        - sequence_number
      description: Event emitted when an error occurs during streaming
      example:
        type: error
        code: rate_limit_exceeded
        message: Rate limit exceeded. Please try again later.
        param: null
        sequence_number: 2
    OpenResponsesErrorEvent:
      allOf:
        - $ref: '#/components/schemas/OpenAIResponsesErrorEvent'
        - type: object
          properties: {}
      description: Event emitted when an error occurs during streaming
      example:
        type: error
        code: rate_limit_exceeded
        message: Rate limit exceeded. Please try again later.
        param: null
        sequence_number: 2
    OpenResponsesOutputItemAddedEvent:
      type: object
      properties:
        type:
          type: string
          enum:
            - response.output_item.added
        output_index:
          type: number
        item:
          oneOf:
            - $ref: '#/components/schemas/OutputMessage'
            - $ref: '#/components/schemas/OutputItemReasoning'
            - $ref: '#/components/schemas/OutputItemFunctionCall'
            - $ref: '#/components/schemas/OutputItemWebSearchCall'
            - $ref: '#/components/schemas/OutputItemFileSearchCall'
            - $ref: '#/components/schemas/OutputItemImageGenerationCall'
          discriminator:
            propertyName: type
            mapping:
              message: '#/components/schemas/OutputMessage'
              reasoning: '#/components/schemas/OutputItemReasoning'
              function_call: '#/components/schemas/OutputItemFunctionCall'
              web_search_call: '#/components/schemas/OutputItemWebSearchCall'
              file_search_call: '#/components/schemas/OutputItemFileSearchCall'
              image_generation_call: '#/components/schemas/OutputItemImageGenerationCall'
        sequence_number:
          type: number
      required:
        - type
        - output_index
        - item
        - sequence_number
      description: Event emitted when a new output item is added to the response
      example:
        type: response.output_item.added
        output_index: 0
        item:
          id: item-1
          type: message
          status: in_progress
          role: assistant
          content: []
        sequence_number: 2
    OpenResponsesOutputItemDoneEvent:
      type: object
      properties:
        type:
          type: string
          enum:
            - response.output_item.done
        output_index:
          type: number
        item:
          oneOf:
            - $ref: '#/components/schemas/OutputMessage'
            - $ref: '#/components/schemas/OutputItemReasoning'
            - $ref: '#/components/schemas/OutputItemFunctionCall'
            - $ref: '#/components/schemas/OutputItemWebSearchCall'
            - $ref: '#/components/schemas/OutputItemFileSearchCall'
            - $ref: '#/components/schemas/OutputItemImageGenerationCall'
          discriminator:
            propertyName: type
            mapping:
              message: '#/components/schemas/OutputMessage'
              reasoning: '#/components/schemas/OutputItemReasoning'
              function_call: '#/components/schemas/OutputItemFunctionCall'
              web_search_call: '#/components/schemas/OutputItemWebSearchCall'
              file_search_call: '#/components/schemas/OutputItemFileSearchCall'
              image_generation_call: '#/components/schemas/OutputItemImageGenerationCall'
        sequence_number:
          type: number
      required:
        - type
        - output_index
        - item
        - sequence_number
      description: Event emitted when an output item is complete
      example:
        type: response.output_item.done
        output_index: 0
        item:
          id: item-1
          type: message
          status: completed
          role: assistant
          content:
            - type: output_text
              text: Hello! How can I help you?
              annotations: []
        sequence_number: 8
    OpenResponsesContentPartAddedEvent:
      type: object
      properties:
        type:
          type: string
          enum:
            - response.content_part.added
        output_index:
          type: number
        item_id:
          type: string
        content_index:
          type: number
        part:
          anyOf:
            - $ref: '#/components/schemas/ResponseOutputText'
            - $ref: '#/components/schemas/OpenAIResponsesRefusalContent'
        sequence_number:
          type: number
      required:
        - type
        - output_index
        - item_id
        - content_index
        - part
        - sequence_number
      description: Event emitted when a new content part is added to an output item
      example:
        type: response.content_part.added
        output_index: 0
        item_id: item-1
        content_index: 0
        part:
          type: output_text
          text: ''
          annotations: []
        sequence_number: 3
    OpenResponsesContentPartDoneEvent:
      type: object
      properties:
        type:
          type: string
          enum:
            - response.content_part.done
        output_index:
          type: number
        item_id:
          type: string
        content_index:
          type: number
        part:
          anyOf:
            - $ref: '#/components/schemas/ResponseOutputText'
            - $ref: '#/components/schemas/OpenAIResponsesRefusalContent'
        sequence_number:
          type: number
      required:
        - type
        - output_index
        - item_id
        - content_index
        - part
        - sequence_number
      description: Event emitted when a content part is complete
      example:
        type: response.content_part.done
        output_index: 0
        item_id: item-1
        content_index: 0
        part:
          type: output_text
          text: Hello! How can I help you?
          annotations: []
        sequence_number: 7
    OpenResponsesTopLogprobs:
      type: object
      properties:
        token:
          type: string
        logprob:
          type: number
      description: Alternative token with its log probability
      example:
        token: hello
        logprob: -0.5
    OpenResponsesLogProbs:
      type: object
      properties:
        logprob:
          type: number
        token:
          type: string
        top_logprobs:
          type: array
          items:
            $ref: '#/components/schemas/OpenResponsesTopLogprobs'
      required:
        - logprob
        - token
      description: Log probability information for a token
      example:
        logprob: -0.1
        token: world
        top_logprobs:
          - token: hello
            logprob: -0.5
    OpenResponsesTextDeltaEvent:
      type: object
      properties:
        type:
          type: string
          enum:
            - response.output_text.delta
        logprobs:
          type: array
          items:
            $ref: '#/components/schemas/OpenResponsesLogProbs'
        output_index:
          type: number
        item_id:
          type: string
        content_index:
          type: number
        delta:
          type: string
        sequence_number:
          type: number
      required:
        - type
        - logprobs
        - output_index
        - item_id
        - content_index
        - delta
        - sequence_number
      description: Event emitted when a text delta is streamed
      example:
        type: response.output_text.delta
        logprobs: []
        output_index: 0
        item_id: item-1
        content_index: 0
        delta: Hello
        sequence_number: 4
    OpenResponsesTextDoneEvent:
      type: object
      properties:
        type:
          type: string
          enum:
            - response.output_text.done
        output_index:
          type: number
        item_id:
          type: string
        content_index:
          type: number
        text:
          type: string
        sequence_number:
          type: number
        logprobs:
          type: array
          items:
            $ref: '#/components/schemas/OpenResponsesLogProbs'
      required:
        - type
        - output_index
        - item_id
        - content_index
        - text
        - sequence_number
        - logprobs
      description: Event emitted when text streaming is complete
      example:
        type: response.output_text.done
        output_index: 0
        item_id: item-1
        content_index: 0
        text: Hello! How can I help you?
        sequence_number: 6
        logprobs: []
    OpenResponsesRefusalDeltaEvent:
      type: object
      properties:
        type:
          type: string
          enum:
            - response.refusal.delta
        output_index:
          type: number
        item_id:
          type: string
        content_index:
          type: number
        delta:
          type: string
        sequence_number:
          type: number
      required:
        - type
        - output_index
        - item_id
        - content_index
        - delta
        - sequence_number
      description: Event emitted when a refusal delta is streamed
      example:
        type: response.refusal.delta
        output_index: 0
        item_id: item-1
        content_index: 0
        delta: I'm sorry
        sequence_number: 4
    OpenResponsesRefusalDoneEvent:
      type: object
      properties:
        type:
          type: string
          enum:
            - response.refusal.done
        output_index:
          type: number
        item_id:
          type: string
        content_index:
          type: number
        refusal:
          type: string
        sequence_number:
          type: number
      required:
        - type
        - output_index
        - item_id
        - content_index
        - refusal
        - sequence_number
      description: Event emitted when refusal streaming is complete
      example:
        type: response.refusal.done
        output_index: 0
        item_id: item-1
        content_index: 0
        refusal: I'm sorry, but I can't assist with that request.
        sequence_number: 6
    OpenResponsesOutputTextAnnotationAddedEvent:
      type: object
      properties:
        type:
          type: string
          enum:
            - response.output_text.annotation.added
        output_index:
          type: number
        item_id:
          type: string
        content_index:
          type: number
        sequence_number:
          type: number
        annotation_index:
          type: number
        annotation:
          $ref: '#/components/schemas/OpenAIResponsesAnnotation'
      required:
        - type
        - output_index
        - item_id
        - content_index
        - sequence_number
        - annotation_index
        - annotation
      description: Event emitted when a text annotation is added to output
      example:
        type: response.output_text.annotation.added
        output_index: 0
        item_id: item-1
        content_index: 0
        sequence_number: 5
        annotation_index: 0
        annotation:
          type: url_citation
          url: https://example.com
          title: Example
          start_index: 0
          end_index: 7
    OpenResponsesFunctionCallArgumentsDeltaEvent:
      type: object
      properties:
        type:
          type: string
          enum:
            - response.function_call_arguments.delta
        item_id:
          type: string
        output_index:
          type: number
        delta:
          type: string
        sequence_number:
          type: number
      required:
        - type
        - item_id
        - output_index
        - delta
        - sequence_number
      description: Event emitted when function call arguments are being streamed
      example:
        type: response.function_call_arguments.delta
        item_id: item-1
        output_index: 0
        delta: '{"city": "San'
        sequence_number: 4
    OpenResponsesFunctionCallArgumentsDoneEvent:
      type: object
      properties:
        type:
          type: string
          enum:
            - response.function_call_arguments.done
        item_id:
          type: string
        output_index:
          type: number
        name:
          type: string
        arguments:
          type: string
        sequence_number:
          type: number
      required:
        - type
        - item_id
        - output_index
        - name
        - arguments
        - sequence_number
      description: Event emitted when function call arguments streaming is complete
      example:
        type: response.function_call_arguments.done
        item_id: item-1
        output_index: 0
        name: get_weather
        arguments: '{"city": "San Francisco", "units": "celsius"}'
        sequence_number: 6
    OpenAIResponsesReasoningDeltaEvent:
      type: object
      properties:
        type:
          type: string
          enum:
            - response.reasoning_text.delta
        output_index:
          type: number
        item_id:
          type: string
        content_index:
          type: number
        delta:
          type: string
        sequence_number:
          type: number
      required:
        - type
        - output_index
        - item_id
        - content_index
        - delta
        - sequence_number
      description: Event emitted when reasoning text delta is streamed
      example:
        type: response.reasoning_text.delta
        output_index: 0
        item_id: item-1
        content_index: 0
        delta: First, we need
        sequence_number: 4
    OpenResponsesReasoningDeltaEvent:
      allOf:
        - $ref: '#/components/schemas/OpenAIResponsesReasoningDeltaEvent'
        - type: object
          properties: {}
      description: Event emitted when reasoning text delta is streamed
      example:
        type: response.reasoning_text.delta
        output_index: 0
        item_id: item-1
        content_index: 0
        delta: First, we need
        sequence_number: 4
    OpenAIResponsesReasoningDoneEvent:
      type: object
      properties:
        type:
          type: string
          enum:
            - response.reasoning_text.done
        output_index:
          type: number
        item_id:
          type: string
        content_index:
          type: number
        text:
          type: string
        sequence_number:
          type: number
      required:
        - type
        - output_index
        - item_id
        - content_index
        - text
        - sequence_number
      description: Event emitted when reasoning text streaming is complete
      example:
        type: response.reasoning_text.done
        output_index: 0
        item_id: item-1
        content_index: 0
        text: First, we need to identify the key components and then combine them logically.
        sequence_number: 6
    OpenResponsesReasoningDoneEvent:
      allOf:
        - $ref: '#/components/schemas/OpenAIResponsesReasoningDoneEvent'
        - type: object
          properties: {}
      description: Event emitted when reasoning text streaming is complete
      example:
        type: response.reasoning_text.done
        output_index: 0
        item_id: item-1
        content_index: 0
        text: First, we need to identify the key components and then combine them logically.
        sequence_number: 6
    OpenAIResponsesReasoningSummaryPartAddedEvent:
      type: object
      properties:
        type:
          type: string
          enum:
            - response.reasoning_summary_part.added
        output_index:
          type: number
        item_id:
          type: string
        summary_index:
          type: number
        part:
          $ref: '#/components/schemas/ReasoningSummaryText'
        sequence_number:
          type: number
      required:
        - type
        - output_index
        - item_id
        - summary_index
        - part
        - sequence_number
      description: Event emitted when a reasoning summary part is added
      example:
        type: response.reasoning_summary_part.added
        output_index: 0
        item_id: item-1
        summary_index: 0
        part:
          type: summary_text
          text: ''
        sequence_number: 3
    OpenResponsesReasoningSummaryPartAddedEvent:
      allOf:
        - $ref: '#/components/schemas/OpenAIResponsesReasoningSummaryPartAddedEvent'
        - type: object
          properties: {}
      description: Event emitted when a reasoning summary part is added
      example:
        type: response.reasoning_summary_part.added
        output_index: 0
        item_id: item-1
        summary_index: 0
        part:
          type: summary_text
          text: ''
        sequence_number: 3
    OpenResponsesReasoningSummaryPartDoneEvent:
      type: object
      properties:
        type:
          type: string
          enum:
            - response.reasoning_summary_part.done
        output_index:
          type: number
        item_id:
          type: string
        summary_index:
          type: number
        part:
          $ref: '#/components/schemas/ReasoningSummaryText'
        sequence_number:
          type: number
      required:
        - type
        - output_index
        - item_id
        - summary_index
        - part
        - sequence_number
      description: Event emitted when a reasoning summary part is complete
      example:
        type: response.reasoning_summary_part.done
        output_index: 0
        item_id: item-1
        summary_index: 0
        part:
          type: summary_text
          text: Analyzing the problem step by step to find the optimal solution.
        sequence_number: 7
    OpenAIResponsesReasoningSummaryTextDeltaEvent:
      type: object
      properties:
        type:
          type: string
          enum:
            - response.reasoning_summary_text.delta
        item_id:
          type: string
        output_index:
          type: number
        summary_index:
          type: number
        delta:
          type: string
        sequence_number:
          type: number
      required:
        - type
        - item_id
        - output_index
        - summary_index
        - delta
        - sequence_number
      description: Event emitted when reasoning summary text delta is streamed
      example:
        type: response.reasoning_summary_text.delta
        item_id: item-1
        output_index: 0
        summary_index: 0
        delta: Analyzing
        sequence_number: 4
    OpenResponsesReasoningSummaryTextDeltaEvent:
      allOf:
        - $ref: '#/components/schemas/OpenAIResponsesReasoningSummaryTextDeltaEvent'
        - type: object
          properties: {}
      description: Event emitted when reasoning summary text delta is streamed
      example:
        type: response.reasoning_summary_text.delta
        item_id: item-1
        output_index: 0
        summary_index: 0
        delta: Analyzing
        sequence_number: 4
    OpenAIResponsesReasoningSummaryTextDoneEvent:
      type: object
      properties:
        type:
          type: string
          enum:
            - response.reasoning_summary_text.done
        item_id:
          type: string
        output_index:
          type: number
        summary_index:
          type: number
        text:
          type: string
        sequence_number:
          type: number
      required:
        - type
        - item_id
        - output_index
        - summary_index
        - text
        - sequence_number
      description: Event emitted when reasoning summary text streaming is complete
      example:
        type: response.reasoning_summary_text.done
        item_id: item-1
        output_index: 0
        summary_index: 0
        text: Analyzing the problem step by step to find the optimal solution.
        sequence_number: 6
    OpenResponsesReasoningSummaryTextDoneEvent:
      allOf:
        - $ref: '#/components/schemas/OpenAIResponsesReasoningSummaryTextDoneEvent'
        - type: object
          properties: {}
      description: Event emitted when reasoning summary text streaming is complete
      example:
        type: response.reasoning_summary_text.done
        item_id: item-1
        output_index: 0
        summary_index: 0
        text: Analyzing the problem step by step to find the optimal solution.
        sequence_number: 6
    OpenAIResponsesImageGenCallInProgress:
      type: object
      properties:
        type:
          type: string
          enum:
            - response.image_generation_call.in_progress
        item_id:
          type: string
        output_index:
          type: number
        sequence_number:
          type: number
      required:
        - type
        - item_id
        - output_index
        - sequence_number
    OpenResponsesImageGenCallInProgress:
      allOf:
        - $ref: '#/components/schemas/OpenAIResponsesImageGenCallInProgress'
        - type: object
          properties: {}
      description: Image generation call in progress
      example:
        type: response.image_generation_call.in_progress
        output_index: 0
        sequence_number: 1
        item_id: call-123
    OpenAIResponsesImageGenCallGenerating:
      type: object
      properties:
        type:
          type: string
          enum:
            - response.image_generation_call.generating
        item_id:
          type: string
        output_index:
          type: number
        sequence_number:
          type: number
      required:
        - type
        - item_id
        - output_index
        - sequence_number
    OpenResponsesImageGenCallGenerating:
      allOf:
        - $ref: '#/components/schemas/OpenAIResponsesImageGenCallGenerating'
        - type: object
          properties: {}
      description: Image generation call is generating
      example:
        type: response.image_generation_call.generating
        output_index: 0
        sequence_number: 2
        item_id: call-123
    OpenAIResponsesImageGenCallPartialImage:
      type: object
      properties:
        type:
          type: string
          enum:
            - response.image_generation_call.partial_image
        item_id:
          type: string
        output_index:
          type: number
        sequence_number:
          type: number
        partial_image_b64:
          type: string
        partial_image_index:
          type: number
      required:
        - type
        - item_id
        - output_index
        - sequence_number
        - partial_image_b64
        - partial_image_index
    OpenResponsesImageGenCallPartialImage:
      allOf:
        - $ref: '#/components/schemas/OpenAIResponsesImageGenCallPartialImage'
        - type: object
          properties: {}
      description: Image generation call with partial image
      example:
        type: response.image_generation_call.partial_image
        output_index: 0
        sequence_number: 3
        item_id: call-123
        partial_image_b64: base64encodedimage...
        partial_image_index: 0
    OpenAIResponsesImageGenCallCompleted:
      type: object
      properties:
        type:
          type: string
          enum:
            - response.image_generation_call.completed
        item_id:
          type: string
        output_index:
          type: number
        sequence_number:
          type: number
      required:
        - type
        - item_id
        - output_index
        - sequence_number
    OpenResponsesImageGenCallCompleted:
      allOf:
        - $ref: '#/components/schemas/OpenAIResponsesImageGenCallCompleted'
        - type: object
          properties: {}
      description: Image generation call completed
      example:
        type: response.image_generation_call.completed
        output_index: 0
        sequence_number: 4
        item_id: call-123
    OpenResponsesStreamEvent:
      oneOf:
        - allOf:
            - $ref: '#/components/schemas/OpenResponsesCreatedEvent'
            - type: object
              properties:
                response:
                  $ref: '#/components/schemas/OpenResponsesNonStreamingResponse'
          description: Event emitted when a response is created
          example:
            type: response.created
            response:
              id: resp-abc123
              object: response
              created_at: 1704067200
              model: gpt-4
              status: in_progress
              output: []
              tools: []
              tool_choice: auto
              parallel_tool_calls: true
              error: null
              incomplete_details: null
              metadata: null
              instructions: null
              temperature: null
              top_p: null
              max_output_tokens: null
            sequence_number: 0
        - allOf:
            - $ref: '#/components/schemas/OpenResponsesInProgressEvent'
            - type: object
              properties:
                response:
                  $ref: '#/components/schemas/OpenResponsesNonStreamingResponse'
          description: Event emitted when a response is in progress
          example:
            type: response.in_progress
            response:
              id: resp-abc123
              object: response
              created_at: 1704067200
              model: gpt-4
              status: in_progress
              output: []
              tools: []
              tool_choice: auto
              parallel_tool_calls: true
              error: null
              incomplete_details: null
              metadata: null
              instructions: null
              temperature: null
              top_p: null
              max_output_tokens: null
            sequence_number: 1
        - allOf:
            - $ref: '#/components/schemas/OpenResponsesCompletedEvent'
            - type: object
              properties:
                response:
                  $ref: '#/components/schemas/OpenResponsesNonStreamingResponse'
          description: Event emitted when a response has completed successfully
          example:
            type: response.completed
            response:
              id: resp-abc123
              object: response
              created_at: 1704067200
              model: gpt-4
              status: completed
              output:
                - id: item-1
                  type: message
                  status: completed
                  role: assistant
                  content:
                    - type: output_text
                      text: Hello! How can I help you?
                      annotations: []
              tools: []
              tool_choice: auto
              parallel_tool_calls: true
              error: null
              incomplete_details: null
              metadata: null
              instructions: null
              temperature: null
              top_p: null
              max_output_tokens: null
            sequence_number: 10
        - allOf:
            - $ref: '#/components/schemas/OpenResponsesIncompleteEvent'
            - type: object
              properties:
                response:
                  $ref: '#/components/schemas/OpenResponsesNonStreamingResponse'
          description: Event emitted when a response is incomplete
          example:
            type: response.incomplete
            response:
              id: resp-abc123
              object: response
              created_at: 1704067200
              model: gpt-4
              status: incomplete
              output: []
              tools: []
              tool_choice: auto
              parallel_tool_calls: true
              error: null
              incomplete_details: null
              metadata: null
              instructions: null
              temperature: null
              top_p: null
              max_output_tokens: null
            sequence_number: 5
        - allOf:
            - $ref: '#/components/schemas/OpenResponsesFailedEvent'
            - type: object
              properties:
                response:
                  $ref: '#/components/schemas/OpenResponsesNonStreamingResponse'
          description: Event emitted when a response has failed
          example:
            type: response.failed
            response:
              id: resp-abc123
              object: response
              created_at: 1704067200
              model: gpt-4
              status: failed
              output: []
              tools: []
              tool_choice: auto
              parallel_tool_calls: true
              error: null
              incomplete_details: null
              metadata: null
              instructions: null
              temperature: null
              top_p: null
              max_output_tokens: null
            sequence_number: 3
        - $ref: '#/components/schemas/OpenResponsesErrorEvent'
        - allOf:
            - $ref: '#/components/schemas/OpenResponsesOutputItemAddedEvent'
            - type: object
              properties:
                item:
                  $ref: '#/components/schemas/ResponsesOutputItem'
          description: Event emitted when a new output item is added to the response
          example:
            type: response.output_item.added
            output_index: 0
            item:
              id: item-1
              type: message
              status: in_progress
              role: assistant
              content: []
            sequence_number: 2
        - allOf:
            - $ref: '#/components/schemas/OpenResponsesOutputItemDoneEvent'
            - type: object
              properties:
                item:
                  $ref: '#/components/schemas/ResponsesOutputItem'
          description: Event emitted when an output item is complete
          example:
            type: response.output_item.done
            output_index: 0
            item:
              id: item-1
              type: message
              status: completed
              role: assistant
              content:
                - type: output_text
                  text: Hello! How can I help you?
                  annotations: []
            sequence_number: 8
        - allOf:
            - $ref: '#/components/schemas/OpenResponsesContentPartAddedEvent'
            - type: object
              properties:
                part:
                  anyOf:
                    - $ref: '#/components/schemas/ResponseOutputText'
                    - $ref: '#/components/schemas/ReasoningTextContent'
                    - $ref: '#/components/schemas/OpenAIResponsesRefusalContent'
          description: Event emitted when a new content part is added to an output item
          example:
            type: response.content_part.added
            output_index: 0
            item_id: item-1
            content_index: 0
            part:
              type: output_text
              text: ''
              annotations: []
            sequence_number: 3
        - allOf:
            - $ref: '#/components/schemas/OpenResponsesContentPartDoneEvent'
            - type: object
              properties:
                part:
                  anyOf:
                    - $ref: '#/components/schemas/ResponseOutputText'
                    - $ref: '#/components/schemas/ReasoningTextContent'
                    - $ref: '#/components/schemas/OpenAIResponsesRefusalContent'
          description: Event emitted when a content part is complete
          example:
            type: response.content_part.done
            output_index: 0
            item_id: item-1
            content_index: 0
            part:
              type: output_text
              text: Hello! How can I help you?
              annotations: []
            sequence_number: 7
        - allOf:
            - $ref: '#/components/schemas/OpenResponsesTextDeltaEvent'
            - type: object
              properties: {}
          description: Event emitted when a text delta is streamed
          example:
            type: response.output_text.delta
            logprobs: []
            output_index: 0
            item_id: item-1
            content_index: 0
            delta: Hello
            sequence_number: 4
        - allOf:
            - $ref: '#/components/schemas/OpenResponsesTextDoneEvent'
            - type: object
              properties: {}
          description: Event emitted when text streaming is complete
          example:
            type: response.output_text.done
            output_index: 0
            item_id: item-1
            content_index: 0
            text: Hello! How can I help you?
            sequence_number: 6
            logprobs: []
        - allOf:
            - $ref: '#/components/schemas/OpenResponsesRefusalDeltaEvent'
            - type: object
              properties: {}
          description: Event emitted when a refusal delta is streamed
          example:
            type: response.refusal.delta
            output_index: 0
            item_id: item-1
            content_index: 0
            delta: I'm sorry
            sequence_number: 4
        - allOf:
            - $ref: '#/components/schemas/OpenResponsesRefusalDoneEvent'
            - type: object
              properties: {}
          description: Event emitted when refusal streaming is complete
          example:
            type: response.refusal.done
            output_index: 0
            item_id: item-1
            content_index: 0
            refusal: I'm sorry, but I can't assist with that request.
            sequence_number: 6
        - allOf:
            - $ref: '#/components/schemas/OpenResponsesOutputTextAnnotationAddedEvent'
            - type: object
              properties: {}
          description: Event emitted when a text annotation is added to output
          example:
            type: response.output_text.annotation.added
            output_index: 0
            item_id: item-1
            content_index: 0
            sequence_number: 5
            annotation_index: 0
            annotation:
              type: url_citation
              url: https://example.com
              title: Example
              start_index: 0
              end_index: 7
        - allOf:
            - $ref: '#/components/schemas/OpenResponsesFunctionCallArgumentsDeltaEvent'
            - type: object
              properties: {}
          description: Event emitted when function call arguments are being streamed
          example:
            type: response.function_call_arguments.delta
            item_id: item-1
            output_index: 0
            delta: '{"city": "San'
            sequence_number: 4
        - allOf:
            - $ref: '#/components/schemas/OpenResponsesFunctionCallArgumentsDoneEvent'
            - type: object
              properties: {}
          description: Event emitted when function call arguments streaming is complete
          example:
            type: response.function_call_arguments.done
            item_id: item-1
            output_index: 0
            name: get_weather
            arguments: '{"city": "San Francisco", "units": "celsius"}'
            sequence_number: 6
        - $ref: '#/components/schemas/OpenResponsesReasoningDeltaEvent'
        - $ref: '#/components/schemas/OpenResponsesReasoningDoneEvent'
        - $ref: '#/components/schemas/OpenResponsesReasoningSummaryPartAddedEvent'
        - allOf:
            - $ref: '#/components/schemas/OpenResponsesReasoningSummaryPartDoneEvent'
            - type: object
              properties: {}
          description: Event emitted when a reasoning summary part is complete
          example:
            type: response.reasoning_summary_part.done
            output_index: 0
            item_id: item-1
            summary_index: 0
            part:
              type: summary_text
              text: Analyzing the problem step by step to find the optimal solution.
            sequence_number: 7
        - $ref: '#/components/schemas/OpenResponsesReasoningSummaryTextDeltaEvent'
        - $ref: '#/components/schemas/OpenResponsesReasoningSummaryTextDoneEvent'
        - $ref: '#/components/schemas/OpenResponsesImageGenCallInProgress'
        - $ref: '#/components/schemas/OpenResponsesImageGenCallGenerating'
        - $ref: '#/components/schemas/OpenResponsesImageGenCallPartialImage'
        - $ref: '#/components/schemas/OpenResponsesImageGenCallCompleted'
      description: Union of all possible event types emitted during response streaming
      example:
        type: response.created
        response:
          id: resp-abc123
          object: response
          created_at: 1704067200
          model: gpt-4
          status: in_progress
          output: []
          tools: []
          tool_choice: auto
          parallel_tool_calls: true
          error: null
          incomplete_details: null
          metadata: null
          instructions: null
          temperature: null
          top_p: null
          max_output_tokens: null
        sequence_number: 0
    BadRequestResponseErrorData:
      type: object
      properties:
        code:
          type: integer
        message:
          type: string
        metadata:
          type: object
          nullable: true
          additionalProperties:
            nullable: true
      required:
        - code
        - message
      description: Error data for BadRequestResponse
      example:
        code: 400
        message: Invalid request parameters
    BadRequestResponse:
      type: object
      properties:
        error:
          $ref: '#/components/schemas/BadRequestResponseErrorData'
        user_id:
          type: string
          nullable: true
      required:
        - error
      description: Bad Request - Invalid request parameters or malformed input
      example:
        error:
          code: 400
          message: Invalid request parameters
    UnauthorizedResponseErrorData:
      type: object
      properties:
        code:
          type: integer
        message:
          type: string
        metadata:
          type: object
          nullable: true
          additionalProperties:
            nullable: true
      required:
        - code
        - message
      description: Error data for UnauthorizedResponse
      example:
        code: 401
        message: Missing Authentication header
    UnauthorizedResponse:
      type: object
      properties:
        error:
          $ref: '#/components/schemas/UnauthorizedResponseErrorData'
        user_id:
          type: string
          nullable: true
      required:
        - error
      description: Unauthorized - Authentication required or invalid credentials
      example:
        error:
          code: 401
          message: Missing Authentication header
    PaymentRequiredResponseErrorData:
      type: object
      properties:
        code:
          type: integer
        message:
          type: string
        metadata:
          type: object
          nullable: true
          additionalProperties:
            nullable: true
      required:
        - code
        - message
      description: Error data for PaymentRequiredResponse
      example:
        code: 402
        message: Insufficient credits. Add more using https://openrouter.ai/credits
    PaymentRequiredResponse:
      type: object
      properties:
        error:
          $ref: '#/components/schemas/PaymentRequiredResponseErrorData'
        user_id:
          type: string
          nullable: true
      required:
        - error
      description: Payment Required - Insufficient credits or quota to complete request
      example:
        error:
          code: 402
          message: Insufficient credits. Add more using https://openrouter.ai/credits
    NotFoundResponseErrorData:
      type: object
      properties:
        code:
          type: integer
        message:
          type: string
        metadata:
          type: object
          nullable: true
          additionalProperties:
            nullable: true
      required:
        - code
        - message
      description: Error data for NotFoundResponse
      example:
        code: 404
        message: Resource not found
    NotFoundResponse:
      type: object
      properties:
        error:
          $ref: '#/components/schemas/NotFoundResponseErrorData'
        user_id:
          type: string
          nullable: true
      required:
        - error
      description: Not Found - Resource does not exist
      example:
        error:
          code: 404
          message: Resource not found
    RequestTimeoutResponseErrorData:
      type: object
      properties:
        code:
          type: integer
        message:
          type: string
        metadata:
          type: object
          nullable: true
          additionalProperties:
            nullable: true
      required:
        - code
        - message
      description: Error data for RequestTimeoutResponse
      example:
        code: 408
        message: Operation timed out. Please try again later.
    RequestTimeoutResponse:
      type: object
      properties:
        error:
          $ref: '#/components/schemas/RequestTimeoutResponseErrorData'
        user_id:
          type: string
          nullable: true
      required:
        - error
      description: Request Timeout - Operation exceeded time limit
      example:
        error:
          code: 408
          message: Operation timed out. Please try again later.
    PayloadTooLargeResponseErrorData:
      type: object
      properties:
        code:
          type: integer
        message:
          type: string
        metadata:
          type: object
          nullable: true
          additionalProperties:
            nullable: true
      required:
        - code
        - message
      description: Error data for PayloadTooLargeResponse
      example:
        code: 413
        message: Request payload too large
    PayloadTooLargeResponse:
      type: object
      properties:
        error:
          $ref: '#/components/schemas/PayloadTooLargeResponseErrorData'
        user_id:
          type: string
          nullable: true
      required:
        - error
      description: Payload Too Large - Request payload exceeds size limits
      example:
        error:
          code: 413
          message: Request payload too large
    UnprocessableEntityResponseErrorData:
      type: object
      properties:
        code:
          type: integer
        message:
          type: string
        metadata:
          type: object
          nullable: true
          additionalProperties:
            nullable: true
      required:
        - code
        - message
      description: Error data for UnprocessableEntityResponse
      example:
        code: 422
        message: Invalid argument
    UnprocessableEntityResponse:
      type: object
      properties:
        error:
          $ref: '#/components/schemas/UnprocessableEntityResponseErrorData'
        user_id:
          type: string
          nullable: true
      required:
        - error
      description: Unprocessable Entity - Semantic validation failure
      example:
        error:
          code: 422
          message: Invalid argument
    TooManyRequestsResponseErrorData:
      type: object
      properties:
        code:
          type: integer
        message:
          type: string
        metadata:
          type: object
          nullable: true
          additionalProperties:
            nullable: true
      required:
        - code
        - message
      description: Error data for TooManyRequestsResponse
      example:
        code: 429
        message: Rate limit exceeded
    TooManyRequestsResponse:
      type: object
      properties:
        error:
          $ref: '#/components/schemas/TooManyRequestsResponseErrorData'
        user_id:
          type: string
          nullable: true
      required:
        - error
      description: Too Many Requests - Rate limit exceeded
      example:
        error:
          code: 429
          message: Rate limit exceeded
    InternalServerResponseErrorData:
      type: object
      properties:
        code:
          type: integer
        message:
          type: string
        metadata:
          type: object
          nullable: true
          additionalProperties:
            nullable: true
      required:
        - code
        - message
      description: Error data for InternalServerResponse
      example:
        code: 500
        message: Internal Server Error
    InternalServerResponse:
      type: object
      properties:
        error:
          $ref: '#/components/schemas/InternalServerResponseErrorData'
        user_id:
          type: string
          nullable: true
      required:
        - error
      description: Internal Server Error - Unexpected server error
      example:
        error:
          code: 500
          message: Internal Server Error
    BadGatewayResponseErrorData:
      type: object
      properties:
        code:
          type: integer
        message:
          type: string
        metadata:
          type: object
          nullable: true
          additionalProperties:
            nullable: true
      required:
        - code
        - message
      description: Error data for BadGatewayResponse
      example:
        code: 502
        message: Provider returned error
    BadGatewayResponse:
      type: object
      properties:
        error:
          $ref: '#/components/schemas/BadGatewayResponseErrorData'
        user_id:
          type: string
          nullable: true
      required:
        - error
      description: Bad Gateway - Provider/upstream API failure
      example:
        error:
          code: 502
          message: Provider returned error
    ServiceUnavailableResponseErrorData:
      type: object
      properties:
        code:
          type: integer
        message:
          type: string
        metadata:
          type: object
          nullable: true
          additionalProperties:
            nullable: true
      required:
        - code
        - message
      description: Error data for ServiceUnavailableResponse
      example:
        code: 503
        message: Service temporarily unavailable
    ServiceUnavailableResponse:
      type: object
      properties:
        error:
          $ref: '#/components/schemas/ServiceUnavailableResponseErrorData'
        user_id:
          type: string
          nullable: true
      required:
        - error
      description: Service Unavailable - Service temporarily unavailable
      example:
        error:
          code: 503
          message: Service temporarily unavailable
    EdgeNetworkTimeoutResponseErrorData:
      type: object
      properties:
        code:
          type: integer
        message:
          type: string
        metadata:
          type: object
          nullable: true
          additionalProperties:
            nullable: true
      required:
        - code
        - message
      description: Error data for EdgeNetworkTimeoutResponse
      example:
        code: 524
        message: Request timed out. Please try again later.
    EdgeNetworkTimeoutResponse:
      type: object
      properties:
        error:
          $ref: '#/components/schemas/EdgeNetworkTimeoutResponseErrorData'
        user_id:
          type: string
          nullable: true
      required:
        - error
      description: Infrastructure Timeout - Provider request timed out at edge network
      example:
        error:
          code: 524
          message: Request timed out. Please try again later.
    ProviderOverloadedResponseErrorData:
      type: object
      properties:
        code:
          type: integer
        message:
          type: string
        metadata:
          type: object
          nullable: true
          additionalProperties:
            nullable: true
      required:
        - code
        - message
      description: Error data for ProviderOverloadedResponse
      example:
        code: 529
        message: Provider returned error
    ProviderOverloadedResponse:
      type: object
      properties:
        error:
          $ref: '#/components/schemas/ProviderOverloadedResponseErrorData'
        user_id:
          type: string
          nullable: true
      required:
        - error
      description: Provider Overloaded - Provider is temporarily overloaded
      example:
        error:
          code: 529
          message: Provider returned error
    OpenResponsesReasoning:
      allOf:
        - $ref: '#/components/schemas/OutputItemReasoning'
        - type: object
          properties:
            signature:
              type: string
              nullable: true
            format:
              type: string
              nullable: true
              enum:
                - unknown
                - openai-responses-v1
                - xai-responses-v1
                - anthropic-claude-v1
                - google-gemini-v1
      example:
        type: reasoning
        id: reasoning-abc123
        summary:
          - type: summary_text
            text: Step by step analysis
      description: Reasoning output item with signature and format extensions
    OpenResponsesEasyInputMessage:
      type: object
      properties:
        type:
          type: string
          enum:
            - message
        role:
          anyOf:
            - type: string
              enum:
                - user
            - type: string
              enum:
                - system
            - type: string
              enum:
                - assistant
            - type: string
              enum:
                - developer
        content:
          anyOf:
            - type: array
              items:
                oneOf:
                  - $ref: '#/components/schemas/ResponseInputText'
                  - $ref: '#/components/schemas/ResponseInputImage'
                  - $ref: '#/components/schemas/ResponseInputFile'
                  - $ref: '#/components/schemas/ResponseInputAudio'
                discriminator:
                  propertyName: type
                  mapping:
                    input_text: '#/components/schemas/ResponseInputText'
                    input_image: '#/components/schemas/ResponseInputImage'
                    input_file: '#/components/schemas/ResponseInputFile'
                    input_audio: '#/components/schemas/ResponseInputAudio'
            - type: string
      required:
        - role
        - content
    OpenResponsesInputMessageItem:
      type: object
      properties:
        id:
          type: string
        type:
          type: string
          enum:
            - message
        role:
          anyOf:
            - type: string
              enum:
                - user
            - type: string
              enum:
                - system
            - type: string
              enum:
                - developer
        content:
          type: array
          items:
            oneOf:
              - $ref: '#/components/schemas/ResponseInputText'
              - $ref: '#/components/schemas/ResponseInputImage'
              - $ref: '#/components/schemas/ResponseInputFile'
              - $ref: '#/components/schemas/ResponseInputAudio'
            discriminator:
              propertyName: type
              mapping:
                input_text: '#/components/schemas/ResponseInputText'
                input_image: '#/components/schemas/ResponseInputImage'
                input_file: '#/components/schemas/ResponseInputFile'
                input_audio: '#/components/schemas/ResponseInputAudio'
      required:
        - role
        - content
    OpenResponsesFunctionToolCall:
      type: object
      properties:
        type:
          type: string
          enum:
            - function_call
        call_id:
          type: string
        name:
          type: string
        arguments:
          type: string
        id:
          type: string
        status:
          $ref: '#/components/schemas/ToolCallStatus'
      required:
        - type
        - call_id
        - name
        - arguments
        - id
      description: A function call initiated by the model
      example:
        id: call-abc123
        type: function_call
        call_id: call-abc123
        name: get_weather
        arguments: '{"location":"San Francisco"}'
        status: completed
    OpenResponsesFunctionCallOutput:
      type: object
      properties:
        type:
          type: string
          enum:
            - function_call_output
        id:
          type: string
          nullable: true
        call_id:
          type: string
        output:
          type: string
        status:
          $ref: '#/components/schemas/ToolCallStatus'
      required:
        - type
        - call_id
        - output
      description: The output from a function call execution
      example:
        type: function_call_output
        id: output-abc123
        call_id: call-abc123
        output: '{"temperature":72,"conditions":"sunny"}'
        status: completed
    OpenResponsesInput:
      anyOf:
        - type: string
        - type: array
          items:
            anyOf:
              - $ref: '#/components/schemas/OpenResponsesReasoning'
              - $ref: '#/components/schemas/OpenResponsesEasyInputMessage'
              - $ref: '#/components/schemas/OpenResponsesInputMessageItem'
              - $ref: '#/components/schemas/OpenResponsesFunctionToolCall'
              - $ref: '#/components/schemas/OpenResponsesFunctionCallOutput'
              - $ref: '#/components/schemas/ResponsesOutputMessage'
              - $ref: '#/components/schemas/ResponsesOutputItemReasoning'
              - $ref: '#/components/schemas/ResponsesOutputItemFunctionCall'
              - $ref: '#/components/schemas/ResponsesWebSearchCallOutput'
              - $ref: '#/components/schemas/ResponsesOutputItemFileSearchCall'
              - $ref: '#/components/schemas/ResponsesImageGenerationCall'
      description: Input for a response request - can be a string or array of items
      example:
        - role: user
          content: What is the weather today?
    OpenResponsesResponseText:
      allOf:
        - $ref: '#/components/schemas/ResponseTextConfig'
        - type: object
          properties: {}
      description: Text output configuration including format and verbosity
      example:
        format:
          type: text
        verbosity: medium
    OpenResponsesReasoningConfig:
      allOf:
        - $ref: '#/components/schemas/OpenAIResponsesReasoningConfig'
        - type: object
          nullable: true
          properties:
            max_tokens:
              type: number
              nullable: true
            enabled:
              type: boolean
              nullable: true
      description: Configuration for reasoning mode in the response
      example:
        summary: auto
        enabled: true
    OpenAIResponsesIncludable:
      type: string
      enum:
        - file_search_call.results
        - message.input_image.image_url
        - computer_call_output.output.image_url
        - reasoning.encrypted_content
        - code_interpreter_call.outputs
    DataCollection:
      type: string
      nullable: true
      enum:
        - deny
        - allow
      description: >-
        Data collection setting. If no available model provider meets the requirement, your request will return an
        error.

        - allow: (default) allow providers which store user data non-transiently and may train on it


        - deny: use only providers which do not collect user data.
      example: allow
    ProviderName:
      type: string
      enum:
        - AI21
        - AionLabs
        - Alibaba
        - Amazon Bedrock
        - Anthropic
        - Arcee
        - AtlasCloud
        - Avian
        - Azure
        - BaseTen
        - Black Forest Labs
        - Cerebras
        - Chutes
        - Cirrascale
        - Clarifai
        - Cloudflare
        - Cohere
        - Crusoe
        - DeepInfra
        - DeepSeek
        - Featherless
        - Fireworks
        - Friendli
        - GMICloud
        - Google
        - Google AI Studio
        - Groq
        - Hyperbolic
        - Inception
        - InferenceNet
        - Infermatic
        - Inflection
        - Liquid
        - Mancer 2
        - Minimax
        - ModelRun
        - Mistral
        - Modular
        - Moonshot AI
        - Morph
        - NCompass
        - Nebius
        - NextBit
        - Novita
        - Nvidia
        - OpenAI
        - OpenInference
        - Parasail
        - Perplexity
        - Phala
        - Relace
        - SambaNova
        - SiliconFlow
        - Stealth
        - Switchpoint
        - Targon
        - Together
        - Venice
        - WandB
        - xAI
        - Z.AI
        - FakeProvider
      example: OpenAI
    Quantization:
      type: string
      enum:
        - int4
        - int8
        - fp4
        - fp6
        - fp8
        - fp16
        - bf16
        - fp32
        - unknown
      example: fp16
    ProviderSort:
      type: string
      nullable: true
      enum:
        - price
        - throughput
        - latency
      description: >-
        The sorting strategy to use for this request, if "order" is not specified. When set, no load balancing is
        performed.
      example: price
    BigNumberUnion:
      anyOf:
        - type: number
        - type: string
        - type: number
          example: 1000
      description: A value in string or number format that is a large number
      example: 1000
    OpenResponsesRequest:
      type: object
      properties:
        input:
          $ref: '#/components/schemas/OpenResponsesInput'
        instructions:
          type: string
          nullable: true
        metadata:
          $ref: '#/components/schemas/OpenResponsesRequestMetadata'
        tools:
          type: array
          items:
            oneOf:
              - allOf:
                  - $ref: '#/components/schemas/OpenResponsesFunctionTool'
                  - type: object
                    properties: {}
                description: Function tool definition
                example:
                  type: function
                  name: get_weather
                  description: Get the current weather in a location
                  parameters:
                    type: object
                    properties:
                      location:
                        type: string
                        description: The city and state
                      unit:
                        type: string
                        enum:
                          - celsius
                          - fahrenheit
                    required:
                      - location
              - $ref: '#/components/schemas/OpenResponsesWebSearchPreviewTool'
              - $ref: '#/components/schemas/OpenResponsesWebSearchPreview20250311Tool'
              - $ref: '#/components/schemas/OpenResponsesWebSearchTool'
              - $ref: '#/components/schemas/OpenResponsesWebSearch20250826Tool'
        tool_choice:
          $ref: '#/components/schemas/OpenAIResponsesToolChoice'
        parallel_tool_calls:
          type: boolean
          nullable: true
        model:
          type: string
        models:
          type: array
          items:
            type: string
        text:
          $ref: '#/components/schemas/OpenResponsesResponseText'
        reasoning:
          $ref: '#/components/schemas/OpenResponsesReasoningConfig'
        max_output_tokens:
          type: number
          nullable: true
        temperature:
          type: number
          nullable: true
          minimum: 0
          maximum: 2
        top_p:
          type: number
          nullable: true
          minimum: 0
        top_k:
          type: number
        prompt_cache_key:
          type: string
          nullable: true
        previous_response_id:
          type: string
          nullable: true
        prompt:
          $ref: '#/components/schemas/OpenAIResponsesPrompt'
        include:
          type: array
          nullable: true
          items:
            $ref: '#/components/schemas/OpenAIResponsesIncludable'
        background:
          type: boolean
          nullable: true
        safety_identifier:
          type: string
          nullable: true
        store:
          type: boolean
          nullable: true
        service_tier:
          allOf:
            - $ref: '#/components/schemas/OpenAIResponsesServiceTier'
            - enum:
                - auto
                - default
                - flex
                - scale
                - priority
              example: auto
        truncation:
          allOf:
            - $ref: '#/components/schemas/OpenAIResponsesTruncation'
            - example: auto
        stream:
          type: boolean
          default: false
        provider:
          type: object
          nullable: true
          properties:
            allow_fallbacks:
              type: boolean
              nullable: true
              description: >
                Whether to allow backup providers to serve requests

                - true: (default) when the primary provider (or your custom providers in "order") is unavailable, use
                the next best provider.

                - false: use only the primary/custom provider, and return the upstream error if it's unavailable.
            require_parameters:
              type: boolean
              nullable: true
              description: >-
                Whether to filter providers to only those that support the parameters you've provided. If this setting
                is omitted or set to false, then providers will receive only the parameters they support, and ignore the
                rest.
            data_collection:
              $ref: '#/components/schemas/DataCollection'
            zdr:
              type: boolean
              nullable: true
              description: >-
                Whether to restrict routing to only ZDR (Zero Data Retention) endpoints. When true, only endpoints that
                do not retain prompts will be used.
              example: true
            enforce_distillable_text:
              type: boolean
              nullable: true
              description: >-
                Whether to restrict routing to only models that allow text distillation. When true, only models where
                the author has allowed distillation will be used.
              example: true
            order:
              type: array
              nullable: true
              items:
                anyOf:
                  - $ref: '#/components/schemas/ProviderName'
                  - type: string
              description: >-
                An ordered list of provider slugs. The router will attempt to use the first provider in the subset of
                this list that supports your requested model, and fall back to the next if it is unavailable. If no
                providers are available, the request will fail with an error message.
            only:
              type: array
              nullable: true
              items:
                anyOf:
                  - $ref: '#/components/schemas/ProviderName'
                  - type: string
              description: >-
                List of provider slugs to allow. If provided, this list is merged with your account-wide allowed
                provider settings for this request.
            ignore:
              type: array
              nullable: true
              items:
                anyOf:
                  - $ref: '#/components/schemas/ProviderName'
                  - type: string
              description: >-
                List of provider slugs to ignore. If provided, this list is merged with your account-wide ignored
                provider settings for this request.
            quantizations:
              type: array
              nullable: true
              items:
                $ref: '#/components/schemas/Quantization'
              description: A list of quantization levels to filter the provider by.
            sort:
              $ref: '#/components/schemas/ProviderSort'
            max_price:
              type: object
              properties:
                prompt:
                  $ref: '#/components/schemas/BigNumberUnion'
                completion:
                  $ref: '#/components/schemas/BigNumberUnion'
                image:
                  $ref: '#/components/schemas/BigNumberUnion'
                audio:
                  $ref: '#/components/schemas/BigNumberUnion'
                request:
                  $ref: '#/components/schemas/BigNumberUnion'
              additionalProperties: false
              description: >-
                The object specifying the maximum price you want to pay for this request. USD price per million tokens,
                for prompt and completion.
          additionalProperties: false
          description: When multiple model providers are available, optionally indicate your routing preference.
        plugins:
          type: array
          items:
            oneOf:
              - type: object
                properties:
                  id:
                    type: string
                    enum:
                      - moderation
                required:
                  - id
              - type: object
                properties:
                  id:
                    type: string
                    enum:
                      - web
                  max_results:
                    type: number
                  search_prompt:
                    type: string
                  engine:
                    type: string
                    enum:
                      - native
                      - exa
                required:
                  - id
              - type: object
                properties:
                  id:
                    type: string
                    enum:
                      - file-parser
                  max_files:
                    type: number
                  pdf:
                    type: object
                    properties:
                      engine:
                        type: string
                        enum:
                          - mistral-ocr
                          - pdf-text
                          - native
                required:
                  - id
          description: Plugins you want to enable for this request, including their settings.
        user:
          type: string
          maxLength: 128
          description: >-
            A unique identifier representing your end-user, which helps distinguish between different users of your app.
            This allows your app to identify specific users in case of abuse reports, preventing your entire app from
            being affected by the actions of individual users. Maximum of 128 characters.
      description: Request schema for Responses endpoint
      example:
        model: anthropic/claude-4.5-sonnet-20250929
        input:
          - type: message
            content: Hello, how are you?
            role: user
        temperature: 0.7
        top_p: 0.9
        tools:
          - type: function
            name: get_current_weather
            description: Get the current weather in a given location
            parameters:
              type: object
              properties:
                location:
                  type: string
    ActivityItem:
      type: object
      properties:
        date:
          type: string
          description: Date of the activity (YYYY-MM-DD format)
          example: '2025-08-24'
        model:
          type: string
          description: Model slug (e.g., "openai/gpt-4.1")
          example: openai/gpt-4.1
        model_permaslug:
          type: string
          description: Model permaslug (e.g., "openai/gpt-4.1-2025-04-14")
          example: openai/gpt-4.1-2025-04-14
        endpoint_id:
          type: string
          description: Unique identifier for the endpoint
          example: 550e8400-e29b-41d4-a716-446655440000
        provider_name:
          type: string
          description: Name of the provider serving this endpoint
          example: OpenAI
        usage:
          type: number
          description: Total cost in USD (OpenRouter credits spent)
          example: 0.015
        byok_usage_inference:
          type: number
          description: BYOK inference cost in USD (external credits spent)
          example: 0.012
        requests:
          type: number
          description: Number of requests made
          example: 5
        prompt_tokens:
          type: number
          description: Total prompt tokens used
          example: 50
        completion_tokens:
          type: number
          description: Total completion tokens generated
          example: 125
        reasoning_tokens:
          type: number
          description: Total reasoning tokens used
          example: 25
      required:
        - date
        - model
        - model_permaslug
        - endpoint_id
        - provider_name
        - usage
        - byok_usage_inference
        - requests
        - prompt_tokens
        - completion_tokens
        - reasoning_tokens
      example:
        date: '2025-08-24'
        model: openai/gpt-4.1
        model_permaslug: openai/gpt-4.1-2025-04-14
        endpoint_id: 550e8400-e29b-41d4-a716-446655440000
        provider_name: OpenAI
        usage: 0.015
        byok_usage_inference: 0.012
        requests: 5
        prompt_tokens: 50
        completion_tokens: 125
        reasoning_tokens: 25
    ForbiddenResponseErrorData:
      type: object
      properties:
        code:
          type: integer
        message:
          type: string
        metadata:
          type: object
          nullable: true
          additionalProperties:
            nullable: true
      required:
        - code
        - message
      description: Error data for ForbiddenResponse
      example:
        code: 403
        message: Only provisioning keys can perform this operation
    ForbiddenResponse:
      type: object
      properties:
        error:
          $ref: '#/components/schemas/ForbiddenResponseErrorData'
        user_id:
          type: string
          nullable: true
      required:
        - error
      description: Forbidden - Authentication successful but insufficient permissions
      example:
        error:
          code: 403
          message: Only provisioning keys can perform this operation
    CreateChargeRequest:
      type: object
      properties:
        amount:
          type: number
        sender:
          type: string
        chain_id:
          type: integer
          enum:
            - 1
            - 137
            - 8453
      required:
        - amount
        - sender
        - chain_id
      description: Create a Coinbase charge for crypto payment
      example:
        amount: 100
        sender: '0x1234567890123456789012345678901234567890'
        chain_id: 1
    PublicPricing:
      type: object
      properties:
        prompt:
          $ref: '#/components/schemas/BigNumberUnion'
        completion:
          $ref: '#/components/schemas/BigNumberUnion'
        request:
          $ref: '#/components/schemas/BigNumberUnion'
        image:
          $ref: '#/components/schemas/BigNumberUnion'
        image_token:
          $ref: '#/components/schemas/BigNumberUnion'
        image_output:
          $ref: '#/components/schemas/BigNumberUnion'
        audio:
          $ref: '#/components/schemas/BigNumberUnion'
        input_audio_cache:
          $ref: '#/components/schemas/BigNumberUnion'
        web_search:
          $ref: '#/components/schemas/BigNumberUnion'
        internal_reasoning:
          $ref: '#/components/schemas/BigNumberUnion'
        input_cache_read:
          $ref: '#/components/schemas/BigNumberUnion'
        input_cache_write:
          $ref: '#/components/schemas/BigNumberUnion'
        discount:
          type: number
      required:
        - prompt
        - completion
      additionalProperties: false
      description: Pricing information for the model
      example:
        prompt: '0.00003'
        completion: '0.00006'
        request: '0'
        image: '0'
    ModelGroup:
      type: string
      enum:
        - Router
        - Media
        - Other
        - GPT
        - Claude
        - Gemini
        - Grok
        - Cohere
        - Nova
        - Qwen
        - Yi
        - DeepSeek
        - Mistral
        - Llama2
        - Llama3
        - Llama4
        - PaLM
        - RWKV
        - Qwen3
      example: GPT
      description: Tokenizer type used by the model
    InputModality:
      type: string
      enum:
        - text
        - image
        - file
        - audio
        - video
      example: text
    OutputModality:
      type: string
      enum:
        - text
        - image
        - embeddings
      example: text
    ModelArchitecture:
      type: object
      properties:
        tokenizer:
          $ref: '#/components/schemas/ModelGroup'
        instruct_type:
          type: string
          nullable: true
          enum:
            - none
            - airoboros
            - alpaca
            - alpaca-modif
            - chatml
            - claude
            - code-llama
            - gemma
            - llama2
            - llama3
            - mistral
            - nemotron
            - neural
            - openchat
            - phi3
            - rwkv
            - vicuna
            - zephyr
            - deepseek-r1
            - deepseek-v3.1
            - qwq
            - qwen3
          example: chatml
          description: Instruction format type
        modality:
          type: string
          nullable: true
          description: Primary modality of the model
          example: text->text
        input_modalities:
          type: array
          items:
            $ref: '#/components/schemas/InputModality'
          description: Supported input modalities
        output_modalities:
          type: array
          items:
            $ref: '#/components/schemas/OutputModality'
          description: Supported output modalities
      required:
        - modality
        - input_modalities
        - output_modalities
      description: Model architecture information
      example:
        tokenizer: GPT
        instruct_type: chatml
        modality: text->text
        input_modalities:
          - text
        output_modalities:
          - text
    TopProviderInfo:
      type: object
      properties:
        context_length:
          type: number
          nullable: true
          description: Context length from the top provider
          example: 8192
        max_completion_tokens:
          type: number
          nullable: true
          description: Maximum completion tokens from the top provider
          example: 4096
        is_moderated:
          type: boolean
          description: Whether the top provider moderates content
          example: true
      required:
        - is_moderated
      description: Information about the top provider for this model
      example:
        context_length: 8192
        max_completion_tokens: 4096
        is_moderated: true
    PerRequestLimits:
      type: object
      nullable: true
      properties:
        prompt_tokens:
          type: number
          example: 1000
          description: Maximum prompt tokens per request
        completion_tokens:
          type: number
          example: 1000
          description: Maximum completion tokens per request
      required:
        - prompt_tokens
        - completion_tokens
      description: Per-request token limits
      example:
        prompt_tokens: 1000
        completion_tokens: 1000
    Parameter:
      type: string
      enum:
        - temperature
        - top_p
        - top_k
        - min_p
        - top_a
        - frequency_penalty
        - presence_penalty
        - repetition_penalty
        - max_tokens
        - logit_bias
        - logprobs
        - top_logprobs
        - seed
        - response_format
        - structured_outputs
        - stop
        - tools
        - tool_choice
        - parallel_tool_calls
        - include_reasoning
        - reasoning
        - web_search_options
        - verbosity
      example: temperature
    DefaultParameters:
      type: object
      nullable: true
      properties:
        temperature:
          type: number
          nullable: true
          minimum: 0
          maximum: 2
        top_p:
          type: number
          nullable: true
          minimum: 0
          maximum: 1
        frequency_penalty:
          type: number
          nullable: true
          minimum: -2
          maximum: 2
      additionalProperties: false
      description: Default parameters for this model
      example:
        temperature: 0.7
        top_p: 0.9
        frequency_penalty: 0
    Model:
      type: object
      properties:
        id:
          type: string
          description: Unique identifier for the model
          example: openai/gpt-4
        canonical_slug:
          type: string
          description: Canonical slug for the model
          example: openai/gpt-4
        hugging_face_id:
          type: string
          nullable: true
          description: Hugging Face model identifier, if applicable
          example: microsoft/DialoGPT-medium
        name:
          type: string
          description: Display name of the model
          example: GPT-4
        created:
          type: number
          description: Unix timestamp of when the model was created
          example: 1692901234
        description:
          type: string
          description: Description of the model
          example: GPT-4 is a large multimodal model that can solve difficult problems with greater accuracy.
        pricing:
          $ref: '#/components/schemas/PublicPricing'
        context_length:
          type: number
          nullable: true
          description: Maximum context length in tokens
          example: 8192
        architecture:
          $ref: '#/components/schemas/ModelArchitecture'
        top_provider:
          $ref: '#/components/schemas/TopProviderInfo'
        per_request_limits:
          $ref: '#/components/schemas/PerRequestLimits'
        supported_parameters:
          type: array
          items:
            $ref: '#/components/schemas/Parameter'
          description: List of supported parameters for this model
        default_parameters:
          $ref: '#/components/schemas/DefaultParameters'
      required:
        - id
        - canonical_slug
        - name
        - created
        - pricing
        - context_length
        - architecture
        - top_provider
        - per_request_limits
        - supported_parameters
        - default_parameters
      description: Information about an AI model available on OpenRouter
      example:
        id: openai/gpt-4
        canonical_slug: openai/gpt-4
        name: GPT-4
        created: 1692901234
        description: GPT-4 is a large multimodal model that can solve difficult problems with greater accuracy.
        pricing:
          prompt: '0.00003'
          completion: '0.00006'
          request: '0'
          image: '0'
        context_length: 8192
        architecture:
          tokenizer: GPT
          instruct_type: chatml
          modality: text->text
          input_modalities:
            - text
          output_modalities:
            - text
        top_provider:
          context_length: 8192
          max_completion_tokens: 4096
          is_moderated: true
        per_request_limits: null
        supported_parameters:
          - temperature
          - top_p
          - max_tokens
        default_parameters: null
    ModelsListResponseData:
      type: array
      items:
        $ref: '#/components/schemas/Model'
      description: List of available models
    ModelsListResponse:
      type: object
      properties:
        data:
          $ref: '#/components/schemas/ModelsListResponseData'
      required:
        - data
      description: List of available models
      example:
        data:
          - id: openai/gpt-4
            canonical_slug: openai/gpt-4
            name: GPT-4
            created: 1692901234
            description: GPT-4 is a large multimodal model that can solve difficult problems with greater accuracy.
            pricing:
              prompt: '0.00003'
              completion: '0.00006'
              request: '0'
              image: '0'
            context_length: 8192
            architecture:
              tokenizer: GPT
              instruct_type: chatml
              modality: text->text
              input_modalities:
                - text
              output_modalities:
                - text
            top_provider:
              context_length: 8192
              max_completion_tokens: 4096
              is_moderated: true
            per_request_limits: null
            supported_parameters:
              - temperature
              - top_p
              - max_tokens
              - frequency_penalty
              - presence_penalty
            default_parameters: null
    ModelsCountResponse:
      type: object
      properties:
        data:
          type: object
          properties:
            count:
              type: number
              description: Total number of available models
              example: 150
          required:
            - count
          description: Model count data
          example:
            count: 150
      required:
        - data
      description: Model count data
      example:
        data:
          count: 150
    InstructType:
      type: string
      nullable: true
      enum:
        - none
        - airoboros
        - alpaca
        - alpaca-modif
        - chatml
        - claude
        - code-llama
        - gemma
        - llama2
        - llama3
        - mistral
        - nemotron
        - neural
        - openchat
        - phi3
        - rwkv
        - vicuna
        - zephyr
        - deepseek-r1
        - deepseek-v3.1
        - qwq
        - qwen3
      description: Instruction format type
    EndpointStatus:
      type: integer
      enum:
        - 0
        - -1
        - -2
        - -3
        - -5
        - -10
      example: 0
    PublicEndpoint:
      type: object
      properties:
        name:
          type: string
        model_name:
          type: string
        context_length:
          type: number
        pricing:
          type: object
          properties:
            prompt:
              $ref: '#/components/schemas/BigNumberUnion'
            completion:
              $ref: '#/components/schemas/BigNumberUnion'
            request:
              $ref: '#/components/schemas/BigNumberUnion'
            image:
              $ref: '#/components/schemas/BigNumberUnion'
            image_token:
              $ref: '#/components/schemas/BigNumberUnion'
            image_output:
              $ref: '#/components/schemas/BigNumberUnion'
            audio:
              $ref: '#/components/schemas/BigNumberUnion'
            input_audio_cache:
              $ref: '#/components/schemas/BigNumberUnion'
            web_search:
              $ref: '#/components/schemas/BigNumberUnion'
            internal_reasoning:
              $ref: '#/components/schemas/BigNumberUnion'
            input_cache_read:
              $ref: '#/components/schemas/BigNumberUnion'
            input_cache_write:
              $ref: '#/components/schemas/BigNumberUnion'
            discount:
              type: number
          required:
            - prompt
            - completion
          additionalProperties: false
        provider_name:
          $ref: '#/components/schemas/ProviderName'
        tag:
          type: string
        quantization:
          allOf:
            - $ref: '#/components/schemas/Quantization'
            - nullable: true
        max_completion_tokens:
          type: number
          nullable: true
        max_prompt_tokens:
          type: number
          nullable: true
        supported_parameters:
          type: array
          items:
            $ref: '#/components/schemas/Parameter'
        status:
          $ref: '#/components/schemas/EndpointStatus'
        uptime_last_30m:
          type: number
          nullable: true
        supports_implicit_caching:
          type: boolean
      required:
        - name
        - model_name
        - context_length
        - pricing
        - provider_name
        - tag
        - quantization
        - max_completion_tokens
        - max_prompt_tokens
        - supported_parameters
        - uptime_last_30m
        - supports_implicit_caching
      description: Information about a specific model endpoint
      example:
        name: 'OpenAI: GPT-4'
        model_name: GPT-4
        context_length: 8192
        pricing:
          prompt: '0.00003'
          completion: '0.00006'
          request: '0'
          image: '0'
        provider_name: OpenAI
        tag: openai
        quantization: fp16
        max_completion_tokens: 4096
        max_prompt_tokens: 8192
        supported_parameters:
          - temperature
          - top_p
          - max_tokens
        status: 0
        uptime_last_30m: 99.5
        supports_implicit_caching: true
    ListEndpointsResponse:
      type: object
      properties:
        id:
          type: string
          description: Unique identifier for the model
          example: openai/gpt-4
        name:
          type: string
          description: Display name of the model
          example: GPT-4
        created:
          type: number
          description: Unix timestamp of when the model was created
          example: 1692901234
        description:
          type: string
          description: Description of the model
          example: GPT-4 is a large multimodal model that can solve difficult problems with greater accuracy.
        architecture:
          allOf:
            - $ref: '#/components/schemas/ModelArchitecture'
            - properties:
                tokenizer:
                  allOf:
                    - $ref: '#/components/schemas/ModelGroup'
                    - nullable: true
                instruct_type:
                  $ref: '#/components/schemas/InstructType'
                modality:
                  type: string
                  nullable: true
                  description: Primary modality of the model
                  example: text
                input_modalities:
                  type: array
                  items:
                    $ref: '#/components/schemas/InputModality'
                  description: Supported input modalities
                output_modalities:
                  type: array
                  items:
                    $ref: '#/components/schemas/OutputModality'
                  description: Supported output modalities
              required:
                - tokenizer
                - instruct_type
                - modality
                - input_modalities
                - output_modalities
              example:
                tokenizer: GPT
                instruct_type: chatml
                modality: text
        endpoints:
          type: array
          items:
            $ref: '#/components/schemas/PublicEndpoint'
          description: List of available endpoints for this model
      required:
        - id
        - name
        - created
        - description
        - architecture
        - endpoints
      description: List of available endpoints for a model
      example:
        id: openai/gpt-4
        name: GPT-4
        created: 1692901234
        description: GPT-4 is a large multimodal model that can solve difficult problems with greater accuracy.
        architecture:
          tokenizer: GPT
          instruct_type: chatml
          modality: text->text
          input_modalities:
            - text
          output_modalities:
            - text
        endpoints:
          - name: 'OpenAI: GPT-4'
            model_name: GPT-4
            context_length: 8192
            pricing:
              prompt: '0.00003'
              completion: '0.00006'
              request: '0'
              image: '0'
            provider_name: OpenAI
            tag: openai
            quantization: fp16
            max_completion_tokens: 4096
            max_prompt_tokens: 8192
            supported_parameters:
              - temperature
              - top_p
              - max_tokens
              - frequency_penalty
              - presence_penalty
            status: default
            uptime_last_30m: 99.5
            supports_implicit_caching: true
<<<<<<< HEAD
    __schema0:
      anyOf:
        - $ref: '#/components/schemas/ChatCompletionFinishReason'
        - type: 'null'
=======
>>>>>>> 0694ef81
    ModelName:
      type: string
    ChatMessageContentItemText:
      type: object
      properties:
        type:
          type: string
          const: text
        text:
          type: string
      required:
        - type
        - text
    ChatMessageContentItemImage:
      type: object
      properties:
        type:
          type: string
          const: image_url
        image_url:
          type: object
          properties:
            url:
              type: string
            detail:
              type: string
              enum:
                - auto
                - low
                - high
          required:
            - url
      required:
        - type
        - image_url
    ChatMessageContentItemAudio:
      type: object
      properties:
        type:
          type: string
          const: input_audio
        input_audio:
          type: object
          properties:
            data:
              type: string
            format:
              type: string
              enum:
                - wav
                - mp3
                - flac
                - m4a
                - ogg
                - pcm16
                - pcm24
          required:
            - data
            - format
      required:
        - type
        - input_audio
    ChatMessageContentItemVideo:
      oneOf:
        - type: object
          properties:
            type:
              type: string
              const: input_video
            video_url:
              $ref: '#/components/schemas/VideoURL'
          required:
            - type
            - video_url
        - type: object
          properties:
            type:
              type: string
              const: video_url
            video_url:
              type: object
              properties:
                url:
                  type: string
              required:
                - url
          required:
            - type
            - video_url
      type: object
    VideoURL:
      type: object
      properties:
        url:
          type: string
      required:
        - url
    ChatMessageContentItemFile:
      type: object
      properties:
        type:
          type: string
          const: file
        file:
          type: object
          properties:
            file_data:
              type: string
            file_id:
              type: string
            filename:
              type: string
          required:
            - file_data
      required:
        - type
        - file
    ChatMessageContentItem:
      oneOf:
        - $ref: '#/components/schemas/ChatMessageContentItemText'
        - $ref: '#/components/schemas/ChatMessageContentItemImage'
        - $ref: '#/components/schemas/ChatMessageContentItemAudio'
        - $ref: '#/components/schemas/ChatMessageContentItemVideo'
        - $ref: '#/components/schemas/ChatMessageContentItemFile'
      type: object
      discriminator:
        propertyName: type
        mapping:
          text: '#/components/schemas/ChatMessageContentItemText'
          image_url: '#/components/schemas/ChatMessageContentItemImage'
          input_audio: '#/components/schemas/ChatMessageContentItemAudio'
          input_video: '#/components/schemas/ChatMessageContentItemVideo'
          video_url: '#/components/schemas/ChatMessageContentItemVideo'
          file: '#/components/schemas/ChatMessageContentItemFile'
    ChatMessageToolCall:
      type: object
      properties:
        id:
          type: string
        type:
          type: string
          const: function
        function:
          type: object
          properties:
            name:
              type: string
            arguments:
              type: string
          required:
            - name
            - arguments
      required:
        - id
        - type
        - function
    ChatMessageTokenLogprob:
      type: object
      properties:
        token:
          type: string
        logprob:
          type: number
        bytes:
          anyOf:
            - type: array
              items:
                type: number
            - type: 'null'
        top_logprobs:
          type: array
          items:
            type: object
            properties:
              token:
                type: string
              logprob:
                type: number
              bytes:
                anyOf:
                  - type: array
                    items:
                      type: number
                  - type: 'null'
            required:
              - token
              - logprob
              - bytes
      required:
        - token
        - logprob
        - bytes
        - top_logprobs
    ChatMessageTokenLogprobs:
      type: object
      properties:
        content:
          anyOf:
            - type: array
              items:
                $ref: '#/components/schemas/ChatMessageTokenLogprob'
            - type: 'null'
        refusal:
          anyOf:
            - type: array
              items:
                $ref: '#/components/schemas/ChatMessageTokenLogprob'
            - type: 'null'
      required:
        - content
        - refusal
    ChatGenerationTokenUsage:
      type: object
      properties:
        completion_tokens:
          type: number
        prompt_tokens:
          type: number
        total_tokens:
          type: number
        completion_tokens_details:
          anyOf:
            - type: object
              properties:
                reasoning_tokens:
                  anyOf:
                    - type: number
                    - type: 'null'
                audio_tokens:
                  anyOf:
                    - type: number
                    - type: 'null'
                accepted_prediction_tokens:
                  anyOf:
                    - type: number
                    - type: 'null'
                rejected_prediction_tokens:
                  anyOf:
                    - type: number
                    - type: 'null'
            - type: 'null'
        prompt_tokens_details:
          anyOf:
            - type: object
              properties:
                cached_tokens:
                  type: number
                audio_tokens:
                  type: number
                video_tokens:
                  type: number
            - type: 'null'
      required:
        - completion_tokens
        - prompt_tokens
        - total_tokens
    ChatCompletionFinishReason:
<<<<<<< HEAD
      type: string
      enum:
        - tool_calls
        - stop
        - length
        - content_filter
        - error
=======
      anyOf:
        - type: string
          enum:
            - tool_calls
            - stop
            - length
            - content_filter
            - error
        - type: 'null'
>>>>>>> 0694ef81
    JSONSchemaConfig:
      type: object
      properties:
        name:
          type: string
          maxLength: 64
        description:
          type: string
        schema:
          type: object
          propertyNames:
            type: string
          additionalProperties: {}
        strict:
          anyOf:
            - type: boolean
            - type: 'null'
      required:
        - name
    ResponseFormatJSONSchema:
      type: object
      properties:
        type:
          type: string
          const: json_schema
        json_schema:
          $ref: '#/components/schemas/JSONSchemaConfig'
      required:
        - type
        - json_schema
    ResponseFormatTextGrammar:
      type: object
      properties:
        type:
          type: string
          const: grammar
        grammar:
          type: string
      required:
        - type
        - grammar
    SystemMessage:
      type: object
      properties:
        role:
          type: string
          const: system
        content:
          anyOf:
            - type: string
            - type: array
              items:
                $ref: '#/components/schemas/ChatMessageContentItemText'
        name:
          type: string
      required:
        - role
        - content
    UserMessage:
      type: object
      properties:
        role:
          type: string
          const: user
        content:
          anyOf:
            - type: string
            - type: array
              items:
                $ref: '#/components/schemas/ChatMessageContentItem'
        name:
          type: string
      required:
        - role
        - content
    AssistantMessage:
      type: object
      properties:
        role:
          type: string
          const: assistant
        content:
          anyOf:
            - anyOf:
                - type: string
                - type: array
                  items:
                    $ref: '#/components/schemas/ChatMessageContentItem'
            - type: 'null'
        name:
          type: string
        tool_calls:
          type: array
          items:
            $ref: '#/components/schemas/ChatMessageToolCall'
        refusal:
          anyOf:
            - type: string
            - type: 'null'
        reasoning:
          anyOf:
            - type: string
            - type: 'null'
      required:
        - role
    ToolResponseMessage:
      type: object
      properties:
        role:
          type: string
          const: tool
        content:
          anyOf:
            - type: string
            - type: array
              items:
                $ref: '#/components/schemas/ChatMessageContentItem'
        tool_call_id:
          type: string
      required:
        - role
        - content
        - tool_call_id
    Message:
      oneOf:
        - $ref: '#/components/schemas/SystemMessage'
        - $ref: '#/components/schemas/UserMessage'
        - type: object
          properties:
            role:
              type: string
              const: developer
            content:
              anyOf:
                - type: string
                - type: array
                  items:
                    $ref: '#/components/schemas/ChatMessageContentItemText'
            name:
              type: string
          required:
            - role
            - content
        - $ref: '#/components/schemas/AssistantMessage'
        - $ref: '#/components/schemas/ToolResponseMessage'
      type: object
    ToolDefinitionJson:
      type: object
      properties:
        type:
          type: string
          const: function
        function:
          type: object
          properties:
            name:
              type: string
              maxLength: 64
            description:
              type: string
            parameters:
              type: object
              propertyNames:
                type: string
              additionalProperties: {}
            strict:
              anyOf:
                - type: boolean
                - type: 'null'
          required:
            - name
      required:
        - type
        - function
    NamedToolChoice:
      type: object
      properties:
        type:
          type: string
          const: function
        function:
          type: object
          properties:
            name:
              type: string
          required:
            - name
      required:
        - type
        - function
    ToolChoiceOption:
      anyOf:
        - type: string
          const: none
        - type: string
          const: auto
        - type: string
          const: required
        - $ref: '#/components/schemas/NamedToolChoice'
    ChatStreamOptions:
      type: object
      properties:
        include_usage:
          type: boolean
    ChatGenerationParams:
      type: object
      properties:
        messages:
          minItems: 1
          type: array
          items:
            $ref: '#/components/schemas/Message'
        model:
          $ref: '#/components/schemas/ModelName'
        models:
          type: array
          items:
            $ref: '#/components/schemas/ModelName'
        frequency_penalty:
          anyOf:
            - type: number
              minimum: -2
              maximum: 2
            - type: 'null'
        logit_bias:
          anyOf:
            - type: object
              propertyNames:
                type: string
              additionalProperties:
                type: number
            - type: 'null'
        logprobs:
          anyOf:
            - type: boolean
            - type: 'null'
        top_logprobs:
          anyOf:
            - type: number
              minimum: 0
              maximum: 20
            - type: 'null'
        max_completion_tokens:
          anyOf:
            - type: number
              minimum: 1
            - type: 'null'
        max_tokens:
          anyOf:
            - type: number
              minimum: 1
            - type: 'null'
        metadata:
          type: object
          propertyNames:
            type: string
          additionalProperties:
            type: string
        presence_penalty:
          anyOf:
            - type: number
              minimum: -2
              maximum: 2
            - type: 'null'
        reasoning:
          type: object
          properties:
            effort:
              anyOf:
                - type: string
                  enum:
                    - none
                    - minimal
                    - low
                    - medium
                    - high
                - type: 'null'
            summary:
              anyOf:
                - $ref: '#/components/schemas/ReasoningSummaryVerbosity'
                - type: 'null'
        response_format:
          oneOf:
            - type: object
              properties:
                type:
                  type: string
                  const: text
              required:
                - type
            - type: object
              properties:
                type:
                  type: string
                  const: json_object
              required:
                - type
            - $ref: '#/components/schemas/ResponseFormatJSONSchema'
            - $ref: '#/components/schemas/ResponseFormatTextGrammar'
            - type: object
              properties:
                type:
                  type: string
                  const: python
              required:
                - type
          type: object
        seed:
          anyOf:
            - type: integer
              minimum: -9007199254740991
              maximum: 9007199254740991
            - type: 'null'
        stop:
          anyOf:
            - anyOf:
                - type: string
                - maxItems: 4
                  type: array
                  items:
                    type: string
            - type: 'null'
        stream:
          default: false
          type: boolean
        stream_options:
          anyOf:
            - $ref: '#/components/schemas/ChatStreamOptions'
            - type: 'null'
        temperature:
          default: 1
          anyOf:
            - type: number
              minimum: 0
              maximum: 2
            - type: 'null'
        tool_choice:
          $ref: '#/components/schemas/ToolChoiceOption'
        tools:
          type: array
          items:
            $ref: '#/components/schemas/ToolDefinitionJson'
        top_p:
          default: 1
          anyOf:
            - type: number
              minimum: 0
              maximum: 1
            - type: 'null'
        user:
          type: string
      required:
        - messages
    ChatResponseChoice:
      type: object
      properties:
        finish_reason:
          $ref: '#/components/schemas/ChatCompletionFinishReason'
        index:
          type: number
        message:
          $ref: '#/components/schemas/AssistantMessage'
        logprobs:
          anyOf:
            - $ref: '#/components/schemas/ChatMessageTokenLogprobs'
            - type: 'null'
      required:
        - finish_reason
        - index
        - message
    ChatStreamingMessageToolCall:
      type: object
      properties:
        index:
          type: number
        id:
          type: string
        type:
          type: string
          const: function
        function:
          type: object
          properties:
            name:
              type: string
            arguments:
              type: string
      required:
        - index
    ChatStreamingMessageChunk:
      type: object
      properties:
        role:
          type: string
          enum:
            - assistant
        content:
          anyOf:
            - type: string
            - type: 'null'
        reasoning:
          anyOf:
            - type: string
            - type: 'null'
        refusal:
          anyOf:
            - type: string
            - type: 'null'
        tool_calls:
          type: array
          items:
            $ref: '#/components/schemas/ChatStreamingMessageToolCall'
    ChatStreamingChoice:
      type: object
      properties:
        delta:
          $ref: '#/components/schemas/ChatStreamingMessageChunk'
        finish_reason:
          $ref: '#/components/schemas/ChatCompletionFinishReason'
        index:
          type: number
        logprobs:
          anyOf:
            - $ref: '#/components/schemas/ChatMessageTokenLogprobs'
            - type: 'null'
      required:
        - delta
        - finish_reason
        - index
    ChatError:
      type: object
      properties:
        error:
          type: object
          properties:
            code:
              anyOf:
                - anyOf:
                    - type: string
                    - type: number
                - type: 'null'
            message:
              type: string
            param:
              anyOf:
                - type: string
                - type: 'null'
            type:
              anyOf:
                - type: string
                - type: 'null'
          required:
            - code
            - message
          additionalProperties: false
      required:
        - error
      additionalProperties: false
    ChatResponse:
      type: object
      properties:
        id:
          type: string
        choices:
          type: array
          items:
            $ref: '#/components/schemas/ChatResponseChoice'
        created:
          type: number
        model:
          type: string
        object:
          type: string
          const: chat.completion
        system_fingerprint:
          anyOf:
            - type: string
            - type: 'null'
        usage:
          $ref: '#/components/schemas/ChatGenerationTokenUsage'
      required:
        - id
        - choices
        - created
        - model
        - object
      additionalProperties: false
    ChatStreamingResponseChunk:
      type: object
      properties:
        data:
          type: object
          properties:
            id:
              type: string
            choices:
              type: array
              items:
                $ref: '#/components/schemas/ChatStreamingChoice'
            created:
              type: number
            model:
              type: string
            object:
              type: string
              const: chat.completion.chunk
            system_fingerprint:
              anyOf:
                - type: string
                - type: 'null'
            error:
              type: object
              properties:
                message:
                  type: string
                code:
                  type: number
              required:
                - message
                - code
              additionalProperties: false
            usage:
              $ref: '#/components/schemas/ChatGenerationTokenUsage'
          required:
            - id
            - choices
            - created
            - model
            - object
          additionalProperties: false
      required:
        - data
      additionalProperties: false
    CompletionFinishReason:
      anyOf:
        - type: string
          enum:
            - stop
            - length
            - content_filter
        - type: 'null'
    CompletionLogprobs:
      type: object
      properties:
        tokens:
          type: array
          items:
            type: string
        token_logprobs:
          type: array
          items:
            type: number
        top_logprobs:
          anyOf:
            - type: array
              items:
                type: object
                propertyNames:
                  type: string
                additionalProperties:
                  type: number
            - type: 'null'
        text_offset:
          type: array
          items:
            type: number
      required:
        - tokens
        - token_logprobs
        - top_logprobs
        - text_offset
    CompletionUsage:
      type: object
      properties:
        prompt_tokens:
          type: number
        completion_tokens:
          type: number
        total_tokens:
          type: number
      required:
        - prompt_tokens
        - completion_tokens
        - total_tokens
    CompletionCreateParams:
      type: object
      properties:
        model:
          $ref: '#/components/schemas/ModelName'
        models:
          type: array
          items:
            $ref: '#/components/schemas/ModelName'
        prompt:
          anyOf:
            - type: string
            - type: array
              items:
                type: string
            - type: array
              items:
                type: number
            - type: array
              items:
                type: array
                items:
                  type: number
        best_of:
          anyOf:
            - type: integer
              minimum: 1
              maximum: 20
            - type: 'null'
        echo:
          anyOf:
            - type: boolean
            - type: 'null'
        frequency_penalty:
          anyOf:
            - type: number
              minimum: -2
              maximum: 2
            - type: 'null'
        logit_bias:
          anyOf:
            - type: object
              propertyNames:
                type: string
              additionalProperties:
                type: number
            - type: 'null'
        logprobs:
          anyOf:
            - type: integer
              minimum: 0
              maximum: 5
            - type: 'null'
        max_tokens:
          anyOf:
            - type: integer
              minimum: 1
              maximum: 9007199254740991
            - type: 'null'
        'n':
          anyOf:
            - type: integer
              minimum: 1
              maximum: 128
            - type: 'null'
        presence_penalty:
          anyOf:
            - type: number
              minimum: -2
              maximum: 2
            - type: 'null'
        seed:
          anyOf:
            - type: integer
              minimum: -9007199254740991
              maximum: 9007199254740991
            - type: 'null'
        stop:
          anyOf:
            - anyOf:
                - type: string
                - type: array
                  items:
                    type: string
            - type: 'null'
        stream:
          default: false
          type: boolean
        stream_options:
          anyOf:
            - type: object
              properties:
                include_usage:
                  anyOf:
                    - type: boolean
                    - type: 'null'
            - type: 'null'
        suffix:
          anyOf:
            - type: string
            - type: 'null'
        temperature:
          anyOf:
            - type: number
              minimum: 0
              maximum: 2
            - type: 'null'
        top_p:
          anyOf:
            - type: number
              minimum: 0
              maximum: 1
            - type: 'null'
        user:
          type: string
        metadata:
          anyOf:
            - type: object
              propertyNames:
                type: string
              additionalProperties:
                type: string
            - type: 'null'
        response_format:
          anyOf:
            - oneOf:
                - type: object
                  properties:
                    type:
                      type: string
                      const: text
                  required:
                    - type
                - type: object
                  properties:
                    type:
                      type: string
                      const: json_object
                  required:
                    - type
                - $ref: '#/components/schemas/ResponseFormatJSONSchema'
                - $ref: '#/components/schemas/ResponseFormatTextGrammar'
                - type: object
                  properties:
                    type:
                      type: string
                      const: python
                  required:
                    - type
              type: object
            - type: 'null'
      required:
        - prompt
    CompletionChoice:
      type: object
      properties:
        text:
          type: string
        index:
          type: number
        logprobs:
          anyOf:
            - $ref: '#/components/schemas/CompletionLogprobs'
            - type: 'null'
        finish_reason:
          $ref: '#/components/schemas/CompletionFinishReason'
      required:
        - text
        - index
        - logprobs
        - finish_reason
    CompletionResponse:
      type: object
      properties:
        id:
          type: string
        object:
          type: string
          const: text_completion
        created:
          type: number
        model:
          type: string
        system_fingerprint:
          type: string
        choices:
          type: array
          items:
            $ref: '#/components/schemas/CompletionChoice'
        usage:
          $ref: '#/components/schemas/CompletionUsage'
      required:
        - id
        - object
        - created
        - model
        - choices
      additionalProperties: false
  parameters: {}
  securitySchemes:
    apiKey:
      type: http
      scheme: bearer
      description: API key as bearer token in Authorization header
    bearer:
      type: http
      scheme: bearer
      description: API key as bearer token in Authorization header
paths:
  /responses:
    post:
      x-speakeasy-name-override: send
      x-speakeasy-stream-request-field: stream
      tags:
        - beta.responses
      summary: Create a response
      description: Creates a streaming or non-streaming response using OpenResponses API format
      requestBody:
        content:
          application/json:
            schema:
              $ref: '#/components/schemas/OpenResponsesRequest'
        required: true
      responses:
        '200':
          description: Successful response
          content:
            application/json:
              schema:
                $ref: '#/components/schemas/OpenResponsesNonStreamingResponse'
            text/event-stream:
              schema:
                type: object
                properties:
                  data:
                    $ref: '#/components/schemas/OpenResponsesStreamEvent'
                required:
                  - data
              x-speakeasy-sse-sentinel: '[DONE]'
        '400':
          description: Bad Request - Invalid request parameters or malformed input
          content:
            application/json:
              schema:
                $ref: '#/components/schemas/BadRequestResponse'
        '401':
          description: Unauthorized - Authentication required or invalid credentials
          content:
            application/json:
              schema:
                $ref: '#/components/schemas/UnauthorizedResponse'
        '402':
          description: Payment Required - Insufficient credits or quota to complete request
          content:
            application/json:
              schema:
                $ref: '#/components/schemas/PaymentRequiredResponse'
        '404':
          description: Not Found - Resource does not exist
          content:
            application/json:
              schema:
                $ref: '#/components/schemas/NotFoundResponse'
        '408':
          description: Request Timeout - Operation exceeded time limit
          content:
            application/json:
              schema:
                $ref: '#/components/schemas/RequestTimeoutResponse'
        '413':
          description: Payload Too Large - Request payload exceeds size limits
          content:
            application/json:
              schema:
                $ref: '#/components/schemas/PayloadTooLargeResponse'
        '422':
          description: Unprocessable Entity - Semantic validation failure
          content:
            application/json:
              schema:
                $ref: '#/components/schemas/UnprocessableEntityResponse'
        '429':
          description: Too Many Requests - Rate limit exceeded
          content:
            application/json:
              schema:
                $ref: '#/components/schemas/TooManyRequestsResponse'
        '500':
          description: Internal Server Error - Unexpected server error
          content:
            application/json:
              schema:
                $ref: '#/components/schemas/InternalServerResponse'
        '502':
          description: Bad Gateway - Provider/upstream API failure
          content:
            application/json:
              schema:
                $ref: '#/components/schemas/BadGatewayResponse'
        '503':
          description: Service Unavailable - Service temporarily unavailable
          content:
            application/json:
              schema:
                $ref: '#/components/schemas/ServiceUnavailableResponse'
        '524':
          description: Infrastructure Timeout - Request timed out at our edge network
          content:
            application/json:
              schema:
                $ref: '#/components/schemas/EdgeNetworkTimeoutResponse'
        '529':
          description: Provider Overloaded - Provider is temporarily overloaded
          content:
            application/json:
              schema:
                $ref: '#/components/schemas/ProviderOverloadedResponse'
      operationId: createResponses
  /activity:
    get:
      tags:
        - Analytics
      operationId: getUserActivity
      summary: Get user activity grouped by endpoint
      description: Returns user activity data grouped by endpoint for the last 30 (completed) UTC days
      parameters:
        - schema:
            type: string
            description: Filter by a single UTC date in the last 30 days (YYYY-MM-DD format).
            example: '2025-08-24'
          required: false
          description: Filter by a single UTC date in the last 30 days (YYYY-MM-DD format).
          name: date
          in: query
      responses:
        '200':
          description: Returns user activity data grouped by endpoint
          content:
            application/json:
              schema:
                type: object
                properties:
                  data:
                    type: array
                    items:
                      $ref: '#/components/schemas/ActivityItem'
                    description: List of activity items
                required:
                  - data
                example:
                  data:
                    - date: '2025-08-24'
                      model: openai/gpt-4.1
                      model_permaslug: openai/gpt-4.1-2025-04-14
                      endpoint_id: 550e8400-e29b-41d4-a716-446655440000
                      provider_name: OpenAI
                      usage: 0.015
                      byok_usage_inference: 0.012
                      requests: 5
                      prompt_tokens: 50
                      completion_tokens: 125
                      reasoning_tokens: 25
        '400':
          description: Bad Request - Invalid date format or date range
          content:
            application/json:
              schema:
                $ref: '#/components/schemas/BadRequestResponse'
        '401':
          description: Unauthorized - Authentication required or invalid credentials
          content:
            application/json:
              schema:
                $ref: '#/components/schemas/UnauthorizedResponse'
        '403':
          description: Forbidden - Only provisioning keys can fetch activity
          content:
            application/json:
              schema:
                $ref: '#/components/schemas/ForbiddenResponse'
        '500':
          description: Internal Server Error - Unexpected server error
          content:
            application/json:
              schema:
                $ref: '#/components/schemas/InternalServerResponse'
  /credits:
    get:
      x-speakeasy-name-override: getCredits
      tags:
        - Credits
      summary: Get remaining credits
      operationId: getCredits
      description: Get total credits purchased and used for the authenticated user
      responses:
        '200':
          description: Returns the total credits purchased and used
          content:
            application/json:
              schema:
                type: object
                description: Total credits purchased and used
                example:
                  data:
                    total_credits: 100.5
                    total_usage: 25.75
        '401':
          description: Unauthorized - Authentication required or invalid credentials
          content:
            application/json:
              schema:
                $ref: '#/components/schemas/UnauthorizedResponse'
        '403':
          description: Forbidden - Only provisioning keys can fetch credits
          content:
            application/json:
              schema:
                $ref: '#/components/schemas/ForbiddenResponse'
        '500':
          description: Internal Server Error - Unexpected server error
          content:
            application/json:
              schema:
                $ref: '#/components/schemas/InternalServerResponse'
  /credits/coinbase:
    post:
      security:
        - bearer: []
      x-speakeasy-name-override: createCoinbaseCharge
      tags:
        - Credits
      summary: Create a Coinbase charge for crypto payment
      operationId: createCoinbaseCharge
      description: Create a Coinbase charge for crypto payment
      requestBody:
        content:
          application/json:
            schema:
              $ref: '#/components/schemas/CreateChargeRequest'
        required: true
      responses:
        '200':
          description: Returns the calldata to fulfill the transaction
          content:
            application/json:
              schema:
                type: object
                properties:
                  data:
                    type: object
                    properties:
                      id:
                        type: string
                      created_at:
                        type: string
                      expires_at:
                        type: string
                      web3_data:
                        type: object
                        properties:
                          transfer_intent:
                            type: object
                            properties:
                              call_data:
                                type: object
                                properties:
                                  deadline:
                                    type: string
                                  fee_amount:
                                    type: string
                                  id:
                                    type: string
                                  operator:
                                    type: string
                                  prefix:
                                    type: string
                                  recipient:
                                    type: string
                                  recipient_amount:
                                    type: string
                                  recipient_currency:
                                    type: string
                                  refund_destination:
                                    type: string
                                  signature:
                                    type: string
                                required:
                                  - deadline
                                  - fee_amount
                                  - id
                                  - operator
                                  - prefix
                                  - recipient
                                  - recipient_amount
                                  - recipient_currency
                                  - refund_destination
                                  - signature
                              metadata:
                                type: object
                                properties:
                                  chain_id:
                                    type: number
                                  contract_address:
                                    type: string
                                  sender:
                                    type: string
                                required:
                                  - chain_id
                                  - contract_address
                                  - sender
                            required:
                              - call_data
                              - metadata
                        required:
                          - transfer_intent
                    required:
                      - id
                      - created_at
                      - expires_at
                      - web3_data
                required:
                  - data
        '400':
          description: Bad Request - Invalid credit amount or request body
          content:
            application/json:
              schema:
                $ref: '#/components/schemas/BadRequestResponse'
        '401':
          description: Unauthorized - Authentication required or invalid credentials
          content:
            application/json:
              schema:
                $ref: '#/components/schemas/UnauthorizedResponse'
        '429':
          description: Too Many Requests - Rate limit exceeded
          content:
            application/json:
              schema:
                $ref: '#/components/schemas/TooManyRequestsResponse'
        '500':
          description: Internal Server Error - Unexpected server error
          content:
            application/json:
              schema:
                $ref: '#/components/schemas/InternalServerResponse'
  /embeddings:
    post:
      x-speakeasy-name-override: generate
      tags:
        - Embeddings
      summary: Submit an embedding request
      description: Submits an embedding request to the embeddings router
      requestBody:
        content:
          application/json:
            schema:
              type: object
              properties:
                input:
                  anyOf:
                    - type: string
                    - type: array
                      items:
                        type: string
                    - type: array
                      items:
                        type: number
                    - type: array
                      items:
                        type: array
                        items:
                          type: number
<<<<<<< HEAD
                model:
                  type: string
=======
                    - type: array
                      items:
                        type: object
                        properties:
                          content:
                            type: array
                            items:
                              oneOf:
                                - type: object
                                  properties:
                                    type:
                                      type: string
                                      enum:
                                        - text
                                    text:
                                      type: string
                                  required:
                                    - type
                                    - text
                                - type: object
                                  properties:
                                    type:
                                      type: string
                                      enum:
                                        - image_url
                                    image_url:
                                      type: object
                                      properties:
                                        url:
                                          type: string
                                      required:
                                        - url
                                  required:
                                    - type
                                    - image_url
                        required:
                          - content
                model:
                  type: string
                encoding_format:
                  type: string
                  enum:
                    - float
                    - base64
                dimensions:
                  type: integer
                  minimum: 0
                  exclusiveMinimum: true
                user:
                  type: string
>>>>>>> 0694ef81
                provider:
                  type: object
                  properties:
                    allow_fallbacks:
                      type: boolean
                      nullable: true
                      description: >
                        Whether to allow backup providers to serve requests

                        - true: (default) when the primary provider (or your custom providers in "order") is
                        unavailable, use the next best provider.

                        - false: use only the primary/custom provider, and return the upstream error if it's
                        unavailable.
                    require_parameters:
                      type: boolean
                      nullable: true
                      description: >-
                        Whether to filter providers to only those that support the parameters you've provided. If this
                        setting is omitted or set to false, then providers will receive only the parameters they
                        support, and ignore the rest.
                    data_collection:
<<<<<<< HEAD
                      type: string
                      nullable: true
                      enum:
                        - deny
                        - allow
                      example: deny
                      description: >
                        Data collection setting. If no available model provider meets the requirement, your request will
                        return an error.

                        - allow: (default) allow providers which store user data non-transiently and may train on it

                        - deny: use only providers which do not collect user data.
=======
                      $ref: '#/components/schemas/DataCollection'
>>>>>>> 0694ef81
                    zdr:
                      type: boolean
                      nullable: true
                      description: >-
                        Whether to restrict routing to only ZDR (Zero Data Retention) endpoints. When true, only
                        endpoints that do not retain prompts will be used.
                      example: true
<<<<<<< HEAD
=======
                    enforce_distillable_text:
                      type: boolean
                      nullable: true
                      description: >-
                        Whether to restrict routing to only models that allow text distillation. When true, only models
                        where the author has allowed distillation will be used.
                      example: true
>>>>>>> 0694ef81
                    order:
                      type: array
                      nullable: true
                      items:
                        anyOf:
                          - $ref: '#/components/schemas/ProviderName'
                          - type: string
                      description: >-
                        An ordered list of provider slugs. The router will attempt to use the first provider in the
                        subset of this list that supports your requested model, and fall back to the next if it is
                        unavailable. If no providers are available, the request will fail with an error message.
                    only:
                      type: array
                      nullable: true
                      items:
                        anyOf:
                          - $ref: '#/components/schemas/ProviderName'
                          - type: string
                      description: >-
                        List of provider slugs to allow. If provided, this list is merged with your account-wide allowed
                        provider settings for this request.
                    ignore:
                      type: array
                      nullable: true
                      items:
                        anyOf:
                          - $ref: '#/components/schemas/ProviderName'
                          - type: string
                      description: >-
                        List of provider slugs to ignore. If provided, this list is merged with your account-wide
                        ignored provider settings for this request.
                    quantizations:
                      type: array
                      nullable: true
                      items:
                        $ref: '#/components/schemas/Quantization'
                      description: A list of quantization levels to filter the provider by.
                    sort:
<<<<<<< HEAD
                      type: string
                      nullable: true
                      enum:
                        - price
                        - throughput
                        - latency
                      example: price
                      description: >-
                        The sorting strategy to use for this request, if "order" is not specified. When set, no load
                        balancing is performed.
=======
                      $ref: '#/components/schemas/ProviderSort'
>>>>>>> 0694ef81
                    max_price:
                      type: object
                      properties:
                        prompt:
                          $ref: '#/components/schemas/BigNumberUnion'
                        completion:
                          $ref: '#/components/schemas/BigNumberUnion'
                        image:
                          $ref: '#/components/schemas/BigNumberUnion'
                        audio:
                          $ref: '#/components/schemas/BigNumberUnion'
                        request:
                          $ref: '#/components/schemas/BigNumberUnion'
                      additionalProperties: false
                      description: >-
                        The object specifying the maximum price you want to pay for this request. USD price per million
                        tokens, for prompt and completion.
<<<<<<< HEAD
                    experimental:
                      type: object
                      nullable: true
                      properties: {}
                encoding_format:
                  anyOf:
                    - type: string
                      enum:
                        - float
                    - type: string
                      enum:
                        - base64
                user:
=======
                input_type:
>>>>>>> 0694ef81
                  type: string
              required:
                - input
                - model
        required: true
      responses:
        '200':
          description: Embedding response
          content:
            application/json:
              schema:
                type: object
                properties:
                  id:
                    type: string
                  object:
                    type: string
                    enum:
                      - list
                  data:
                    type: array
                    items:
                      type: object
                      properties:
                        object:
                          type: string
                          enum:
                            - embedding
                        embedding:
                          anyOf:
                            - type: array
                              items:
                                type: number
                            - type: string
                        index:
                          type: number
                      required:
                        - object
                        - embedding
                  model:
                    type: string
                  usage:
                    type: object
                    properties:
                      prompt_tokens:
                        type: number
                      total_tokens:
                        type: number
                      cost:
                        type: number
                    required:
                      - prompt_tokens
                      - total_tokens
                required:
                  - object
                  - data
                  - model
            text/event-stream:
              schema:
                type: string
                description: Not used for embeddings - embeddings do not support streaming
              x-speakeasy-sse-sentinel: '[DONE]'
        '400':
          description: Bad Request - Invalid request parameters or malformed input
          content:
            application/json:
              schema:
                $ref: '#/components/schemas/BadRequestResponse'
        '401':
          description: Unauthorized - Authentication required or invalid credentials
          content:
            application/json:
              schema:
                $ref: '#/components/schemas/UnauthorizedResponse'
        '402':
          description: Payment Required - Insufficient credits or quota to complete request
          content:
            application/json:
              schema:
                $ref: '#/components/schemas/PaymentRequiredResponse'
        '404':
          description: Not Found - Resource does not exist
          content:
            application/json:
              schema:
                $ref: '#/components/schemas/NotFoundResponse'
        '429':
          description: Too Many Requests - Rate limit exceeded
          content:
            application/json:
              schema:
                $ref: '#/components/schemas/TooManyRequestsResponse'
        '500':
          description: Internal Server Error - Unexpected server error
          content:
            application/json:
              schema:
                $ref: '#/components/schemas/InternalServerResponse'
        '502':
          description: Bad Gateway - Provider/upstream API failure
          content:
            application/json:
              schema:
                $ref: '#/components/schemas/BadGatewayResponse'
        '503':
          description: Service Unavailable - Service temporarily unavailable
          content:
            application/json:
              schema:
                $ref: '#/components/schemas/ServiceUnavailableResponse'
        '524':
          description: Cloudflare Timeout - Provider request timed out at CDN edge
          content:
            application/json:
              schema:
                $ref: '#/components/schemas/EdgeNetworkTimeoutResponse'
        '529':
          description: Provider Overloaded - Provider is temporarily overloaded
          content:
            application/json:
              schema:
                $ref: '#/components/schemas/ProviderOverloadedResponse'
      operationId: createEmbeddings
<<<<<<< HEAD
=======
  /embeddings/models:
    get:
      tags:
        - Embeddings
      x-speakeasy-name-override: listModels
      summary: List all embeddings models
      description: Returns a list of all available embeddings models and their properties
      responses:
        '200':
          description: Returns a list of embeddings models
          content:
            application/json:
              schema:
                $ref: '#/components/schemas/ModelsListResponse'
        '400':
          description: Bad Request - Invalid request parameters
          content:
            application/json:
              schema:
                $ref: '#/components/schemas/BadRequestResponse'
        '500':
          description: Internal Server Error
          content:
            application/json:
              schema:
                $ref: '#/components/schemas/InternalServerResponse'
      operationId: listEmbeddingsModels
>>>>>>> 0694ef81
  /generation:
    get:
      tags:
        - Generations
      summary: Get request & usage metadata for a generation
      parameters:
        - schema:
            type: string
            minLength: 1
          required: true
          name: id
          in: query
      responses:
        '200':
          description: Returns the request metadata for this generation
          content:
            application/json:
              schema:
                type: object
                properties:
                  data:
                    type: object
                    properties:
                      id:
                        type: string
                        description: Unique identifier for the generation
                        example: gen-3bhGkxlo4XFrqiabUM7NDtwDzWwG
                      upstream_id:
                        type: string
                        nullable: true
                        description: Upstream provider's identifier for this generation
                        example: chatcmpl-791bcf62-080e-4568-87d0-94c72e3b4946
                      total_cost:
                        type: number
                        description: Total cost of the generation in USD
                        example: 0.0015
                      cache_discount:
                        type: number
                        nullable: true
                        description: Discount applied due to caching
                        example: 0.0002
                      upstream_inference_cost:
                        type: number
                        nullable: true
                        description: Cost charged by the upstream provider
                        example: 0.0012
                      created_at:
                        type: string
                        description: ISO 8601 timestamp of when the generation was created
                        example: '2024-07-15T23:33:19.433273+00:00'
                      model:
                        type: string
                        description: Model used for the generation
                        example: sao10k/l3-stheno-8b
                      app_id:
                        type: number
                        nullable: true
                        description: ID of the app that made the request
                        example: 12345
                      streamed:
                        type: boolean
                        nullable: true
                        description: Whether the response was streamed
                        example: true
                      cancelled:
                        type: boolean
                        nullable: true
                        description: Whether the generation was cancelled
                        example: false
                      provider_name:
                        type: string
                        nullable: true
                        description: Name of the provider that served the request
                        example: Infermatic
                      latency:
                        type: number
                        nullable: true
                        description: Total latency in milliseconds
                        example: 1250
                      moderation_latency:
                        type: number
                        nullable: true
                        description: Moderation latency in milliseconds
                        example: 50
                      generation_time:
                        type: number
                        nullable: true
                        description: Time taken for generation in milliseconds
                        example: 1200
                      finish_reason:
                        type: string
                        nullable: true
                        description: Reason the generation finished
                        example: stop
                      tokens_prompt:
                        type: number
                        nullable: true
                        description: Number of tokens in the prompt
                        example: 10
                      tokens_completion:
                        type: number
                        nullable: true
                        description: Number of tokens in the completion
                        example: 25
                      native_tokens_prompt:
                        type: number
                        nullable: true
                        description: Native prompt tokens as reported by provider
                        example: 10
                      native_tokens_completion:
                        type: number
                        nullable: true
                        description: Native completion tokens as reported by provider
                        example: 25
                      native_tokens_completion_images:
                        type: number
                        nullable: true
                        description: Native completion image tokens as reported by provider
                        example: 0
                      native_tokens_reasoning:
                        type: number
                        nullable: true
                        description: Native reasoning tokens as reported by provider
                        example: 5
                      native_tokens_cached:
                        type: number
                        nullable: true
                        description: Native cached tokens as reported by provider
                        example: 3
                      num_media_prompt:
                        type: number
                        nullable: true
                        description: Number of media items in the prompt
                        example: 1
                      num_input_audio_prompt:
                        type: number
                        nullable: true
                        description: Number of audio inputs in the prompt
                        example: 0
                      num_video_prompt:
                        type: number
                        nullable: true
                        description: Number of video inputs in the prompt
                        example: 0
                      num_media_completion:
                        type: number
                        nullable: true
                        description: Number of media items in the completion
                        example: 0
                      num_search_results:
                        type: number
                        nullable: true
                        description: Number of search results included
                        example: 5
                      origin:
                        type: string
                        description: Origin URL of the request
                        example: https://openrouter.ai/
                      usage:
                        type: number
                        description: Usage amount in USD
                        example: 0.0015
                      is_byok:
                        type: boolean
                        description: Whether this used bring-your-own-key
                        example: false
                      native_finish_reason:
                        type: string
                        nullable: true
                        description: Native finish reason as reported by provider
                        example: stop
                      external_user:
                        type: string
                        nullable: true
                        description: External user identifier
                        example: user-123
                      api_type:
                        type: string
                        nullable: true
                        enum:
                          - completions
                          - embeddings
                        description: Type of API used for the generation
                    required:
                      - id
                      - upstream_id
                      - total_cost
                      - cache_discount
                      - upstream_inference_cost
                      - created_at
                      - model
                      - app_id
                      - streamed
                      - cancelled
                      - provider_name
                      - latency
                      - moderation_latency
                      - generation_time
                      - finish_reason
                      - tokens_prompt
                      - tokens_completion
                      - native_tokens_prompt
                      - native_tokens_completion
                      - native_tokens_completion_images
                      - native_tokens_reasoning
                      - native_tokens_cached
                      - num_media_prompt
                      - num_input_audio_prompt
                      - num_video_prompt
                      - num_media_completion
                      - num_search_results
                      - origin
                      - usage
                      - is_byok
                      - native_finish_reason
                      - external_user
                      - api_type
                    description: Generation data
                required:
                  - data
                description: Generation response
        '401':
          description: Unauthorized - Authentication required or invalid credentials
          content:
            application/json:
              schema:
                $ref: '#/components/schemas/UnauthorizedResponse'
        '402':
          description: Payment Required - Insufficient credits or quota to complete request
          content:
            application/json:
              schema:
                $ref: '#/components/schemas/PaymentRequiredResponse'
        '404':
          description: Not Found - Generation not found
          content:
            application/json:
              schema:
                $ref: '#/components/schemas/NotFoundResponse'
        '429':
          description: Too Many Requests - Rate limit exceeded
          content:
            application/json:
              schema:
                $ref: '#/components/schemas/TooManyRequestsResponse'
        '500':
          description: Internal Server Error - Unexpected server error
          content:
            application/json:
              schema:
                $ref: '#/components/schemas/InternalServerResponse'
        '502':
          description: Bad Gateway - Provider/upstream API failure
          content:
            application/json:
              schema:
                $ref: '#/components/schemas/BadGatewayResponse'
        '524':
          description: Infrastructure Timeout - Request timed out at our edge network
          content:
            application/json:
              schema:
                $ref: '#/components/schemas/EdgeNetworkTimeoutResponse'
        '529':
          description: Provider Overloaded - Provider is temporarily overloaded
          content:
            application/json:
              schema:
                $ref: '#/components/schemas/ProviderOverloadedResponse'
      operationId: getGeneration
  /models/count:
    get:
      tags:
        - Models
      x-speakeasy-name-override: count
      summary: Get total count of available models
      responses:
        '200':
          description: Returns the total count of available models
          content:
            application/json:
              schema:
                $ref: '#/components/schemas/ModelsCountResponse'
        '500':
          description: Internal Server Error
          content:
            application/json:
              schema:
                $ref: '#/components/schemas/InternalServerResponse'
      operationId: listModelsCount
  /models:
    get:
      tags:
        - Models
      x-speakeasy-name-override: list
      summary: List all models and their properties
      parameters:
        - schema:
            type: string
          required: false
          name: category
          in: query
        - schema:
            type: string
          required: false
          name: supported_parameters
          in: query
        - schema:
            type: string
          required: false
          name: use_rss
          in: query
        - schema:
            type: string
          required: false
          name: use_rss_chat_links
          in: query
      responses:
        '200':
          description: Returns a list of models or RSS feed
          content:
            application/json:
              schema:
                $ref: '#/components/schemas/ModelsListResponse'
            application/rss+xml:
              schema:
                type: string
        '400':
          description: Bad Request - Invalid request parameters
          content:
            application/json:
              schema:
                $ref: '#/components/schemas/BadRequestResponse'
        '500':
          description: Internal Server Error
          content:
            application/json:
              schema:
                $ref: '#/components/schemas/InternalServerResponse'
      operationId: getModels
  /models/user:
    get:
      tags:
        - Models
      x-speakeasy-name-override: listForUser
      summary: List models filtered by user provider preferences
      security:
        - bearer: []
      responses:
        '200':
          description: Returns a list of models filtered by user provider preferences
          content:
            application/json:
              schema:
                $ref: '#/components/schemas/ModelsListResponse'
        '401':
          description: Unauthorized - Missing or invalid authentication
          content:
            application/json:
              schema:
                $ref: '#/components/schemas/UnauthorizedResponse'
        '500':
          description: Internal Server Error
          content:
            application/json:
              schema:
                $ref: '#/components/schemas/InternalServerResponse'
      operationId: listModelsUser
  /models/{author}/{slug}/endpoints:
    get:
      tags:
        - Endpoints
      operationId: listEndpoints
      x-speakeasy-name-override: list
      summary: List all endpoints for a model
      parameters:
        - schema:
            type: string
          required: true
          name: author
          in: path
        - schema:
            type: string
          required: true
          name: slug
          in: path
      responses:
        '200':
          description: Returns a list of endpoints
          content:
            application/json:
              schema:
                type: object
                properties:
                  data:
                    $ref: '#/components/schemas/ListEndpointsResponse'
                required:
                  - data
        '404':
          description: Not Found - Model does not exist
          content:
            application/json:
              schema:
                $ref: '#/components/schemas/NotFoundResponse'
        '500':
          description: Internal Server Error - Unexpected server error
          content:
            application/json:
              schema:
                $ref: '#/components/schemas/InternalServerResponse'
  /endpoints/zdr:
    get:
      tags:
        - Endpoints
      x-speakeasy-name-override: listZdrEndpoints
      summary: Preview the impact of ZDR on the available endpoints
      responses:
        '200':
          description: Returns a list of endpoints
          content:
            application/json:
              schema:
                type: object
                properties:
                  data:
                    type: array
                    items:
                      $ref: '#/components/schemas/PublicEndpoint'
                required:
                  - data
        '500':
          description: Internal Server Error - Unexpected server error
          content:
            application/json:
              schema:
                $ref: '#/components/schemas/InternalServerResponse'
      operationId: listEndpointsZdr
  /parameters/{author}/{slug}:
    get:
      tags:
        - Parameters
      summary: Get a model's supported parameters and data about which are most popular
      security:
        - bearer: []
      parameters:
        - schema:
            type: string
          required: true
          name: author
          in: path
        - schema:
            type: string
          required: true
          name: slug
          in: path
        - schema:
            type: string
            enum:
              - AI21
              - AionLabs
              - Alibaba
              - Amazon Bedrock
              - Anthropic
              - Arcee
              - AtlasCloud
              - Avian
              - Azure
              - BaseTen
              - Black Forest Labs
              - Cerebras
              - Chutes
              - Cirrascale
              - Clarifai
              - Cloudflare
              - Cohere
              - Crusoe
              - DeepInfra
              - DeepSeek
              - Featherless
              - Fireworks
              - Friendli
              - GMICloud
              - Google
              - Google AI Studio
              - Groq
              - Hyperbolic
              - Inception
              - InferenceNet
              - Infermatic
              - Inflection
              - Liquid
              - Mancer 2
              - Minimax
              - ModelRun
              - Mistral
              - Modular
              - Moonshot AI
              - Morph
              - NCompass
              - Nebius
              - NextBit
              - Novita
              - Nvidia
              - OpenAI
              - OpenInference
              - Parasail
              - Perplexity
              - Phala
              - Relace
              - SambaNova
              - SiliconFlow
              - Stealth
              - Switchpoint
              - Targon
              - Together
              - Venice
              - WandB
              - xAI
              - Z.AI
              - FakeProvider
          required: false
          name: provider
          in: query
      responses:
        '200':
          description: Returns the parameters for the specified model
          content:
            application/json:
              schema:
                type: object
                properties:
                  data:
                    type: object
                    properties:
                      model:
                        type: string
                        description: Model identifier
                        example: openai/gpt-4
                      supported_parameters:
                        type: array
                        items:
                          type: string
                          enum:
                            - temperature
                            - top_p
                            - top_k
                            - min_p
                            - top_a
                            - frequency_penalty
                            - presence_penalty
                            - repetition_penalty
                            - max_tokens
                            - logit_bias
                            - logprobs
                            - top_logprobs
                            - seed
                            - response_format
                            - structured_outputs
                            - stop
                            - tools
                            - tool_choice
                            - parallel_tool_calls
                            - include_reasoning
                            - reasoning
                            - web_search_options
                            - verbosity
                        description: List of parameters supported by this model
                        example:
                          - temperature
                          - top_p
                          - max_tokens
                    required:
                      - model
                      - supported_parameters
                    example:
                      model: openai/gpt-4
                      supported_parameters:
                        - temperature
                        - top_p
                        - max_tokens
                    description: Parameter analytics data
                required:
                  - data
                example:
                  data:
                    model: openai/gpt-4
                    supported_parameters:
                      - temperature
                      - top_p
                      - max_tokens
        '401':
          description: Unauthorized - Authentication required or invalid credentials
          content:
            application/json:
              schema:
                $ref: '#/components/schemas/UnauthorizedResponse'
        '404':
          description: Not Found - Model or provider does not exist
          content:
            application/json:
              schema:
                $ref: '#/components/schemas/NotFoundResponse'
        '500':
          description: Internal Server Error - Unexpected server error
          content:
            application/json:
              schema:
                $ref: '#/components/schemas/InternalServerResponse'
      operationId: getParameters
  /providers:
    get:
      tags:
        - Providers
      x-speakeasy-name-override: list
      summary: List all providers
      operationId: listProviders
      responses:
        '200':
          description: Returns a list of providers
          content:
            application/json:
              schema:
                type: object
                properties:
                  data:
                    type: array
                    items:
                      type: object
                      properties:
                        name:
                          type: string
                          description: Display name of the provider
                          example: OpenAI
                        slug:
                          type: string
                          description: URL-friendly identifier for the provider
                          example: openai
                        privacy_policy_url:
                          type: string
                          nullable: true
                          description: URL to the provider's privacy policy
                          example: https://openai.com/privacy
                        terms_of_service_url:
                          type: string
                          nullable: true
                          description: URL to the provider's terms of service
                          example: https://openai.com/terms
                        status_page_url:
                          type: string
                          nullable: true
                          description: URL to the provider's status page
                          example: https://status.openai.com
                      required:
                        - name
                        - slug
                        - privacy_policy_url
                      example:
                        name: OpenAI
                        slug: openai
                        privacy_policy_url: https://openai.com/privacy
                        terms_of_service_url: https://openai.com/terms
                        status_page_url: https://status.openai.com
                required:
                  - data
        '500':
          description: Internal Server Error - Unexpected server error
          content:
            application/json:
              schema:
                $ref: '#/components/schemas/InternalServerResponse'
  /keys:
    get:
      operationId: list
      x-speakeasy-name-override: list
      tags:
        - API Keys
      summary: List API keys
      parameters:
        - schema:
            type: string
            description: Whether to include disabled API keys in the response
            example: 'false'
          required: false
          description: Whether to include disabled API keys in the response
          name: include_disabled
          in: query
        - schema:
            type: string
            description: Number of API keys to skip for pagination
            example: '0'
          required: false
          description: Number of API keys to skip for pagination
          name: offset
          in: query
      responses:
        '200':
          description: List of API keys
          content:
            application/json:
              schema:
                type: object
                properties:
                  data:
                    type: array
                    items:
                      type: object
                      properties:
                        hash:
                          type: string
                          description: Unique hash identifier for the API key
                          example: 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
                        name:
                          type: string
                          description: Name of the API key
                          example: My Production Key
                        label:
                          type: string
                          description: Human-readable label for the API key
                          example: Production API Key
                        disabled:
                          type: boolean
                          description: Whether the API key is disabled
                          example: false
                        limit:
                          type: number
                          nullable: true
                          description: Spending limit for the API key in USD
                          example: 100
                        limit_remaining:
                          type: number
                          nullable: true
                          description: Remaining spending limit in USD
                          example: 74.5
                        limit_reset:
                          type: string
                          nullable: true
                          description: Type of limit reset for the API key
                          example: monthly
                        include_byok_in_limit:
                          type: boolean
                          description: Whether to include external BYOK usage in the credit limit
                          example: false
                        usage:
                          type: number
                          description: Total OpenRouter credit usage (in USD) for the API key
                          example: 25.5
                        usage_daily:
                          type: number
                          description: OpenRouter credit usage (in USD) for the current UTC day
                          example: 25.5
                        usage_weekly:
                          type: number
                          description: OpenRouter credit usage (in USD) for the current UTC week (Monday-Sunday)
                          example: 25.5
                        usage_monthly:
                          type: number
                          description: OpenRouter credit usage (in USD) for the current UTC month
                          example: 25.5
                        byok_usage:
                          type: number
                          description: Total external BYOK usage (in USD) for the API key
                          example: 17.38
                        byok_usage_daily:
                          type: number
                          description: External BYOK usage (in USD) for the current UTC day
                          example: 17.38
                        byok_usage_weekly:
                          type: number
                          description: External BYOK usage (in USD) for the current UTC week (Monday-Sunday)
                          example: 17.38
                        byok_usage_monthly:
                          type: number
                          description: External BYOK usage (in USD) for current UTC month
                          example: 17.38
                        created_at:
                          type: string
                          description: ISO 8601 timestamp of when the API key was created
                          example: '2025-08-24T10:30:00Z'
                        updated_at:
                          type: string
                          nullable: true
                          description: ISO 8601 timestamp of when the API key was last updated
                          example: '2025-08-24T15:45:00Z'
                        expires_at:
                          type: string
                          nullable: true
                          format: date-time
                          description: ISO 8601 UTC timestamp when the API key expires, or null if no expiration
                          example: '2027-12-31T23:59:59Z'
                      required:
                        - hash
                        - name
                        - label
                        - disabled
                        - limit
                        - limit_remaining
                        - limit_reset
                        - include_byok_in_limit
                        - usage
                        - usage_daily
                        - usage_weekly
                        - usage_monthly
                        - byok_usage
                        - byok_usage_daily
                        - byok_usage_weekly
                        - byok_usage_monthly
                        - created_at
                        - updated_at
                      example:
                        hash: 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
                        name: My Production Key
                        label: Production API Key
                        disabled: false
                        limit: 100
                        limit_remaining: 74.5
                        limit_reset: monthly
                        include_byok_in_limit: false
                        usage: 25.5
                        usage_daily: 25.5
                        usage_weekly: 25.5
                        usage_monthly: 25.5
                        byok_usage: 17.38
                        byok_usage_daily: 17.38
                        byok_usage_weekly: 17.38
                        byok_usage_monthly: 17.38
                        created_at: '2025-08-24T10:30:00Z'
                        updated_at: '2025-08-24T15:45:00Z'
                        expires_at: '2027-12-31T23:59:59Z'
                    description: List of API keys
                required:
                  - data
                example:
                  data:
                    - hash: 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
                      name: My Production Key
                      label: Production API Key
                      disabled: false
                      limit: 100
                      limit_remaining: 74.5
                      limit_reset: monthly
                      include_byok_in_limit: false
                      usage: 25.5
                      usage_daily: 25.5
                      usage_weekly: 25.5
                      usage_monthly: 25.5
                      byok_usage: 17.38
                      byok_usage_daily: 17.38
                      byok_usage_weekly: 17.38
                      byok_usage_monthly: 17.38
                      created_at: '2025-08-24T10:30:00Z'
                      updated_at: '2025-08-24T15:45:00Z'
                      expires_at: '2027-12-31T23:59:59Z'
        '401':
          description: Unauthorized - Missing or invalid authentication
          content:
            application/json:
              schema:
                $ref: '#/components/schemas/UnauthorizedResponse'
        '429':
          description: Too Many Requests - Rate limit exceeded
          content:
            application/json:
              schema:
                $ref: '#/components/schemas/TooManyRequestsResponse'
        '500':
          description: Internal Server Error
          content:
            application/json:
              schema:
                $ref: '#/components/schemas/InternalServerResponse'
    post:
      x-speakeasy-name-override: create
      tags:
        - API Keys
      summary: Create a new API key
      requestBody:
        content:
          application/json:
            schema:
              type: object
              properties:
                name:
                  type: string
                  minLength: 1
                  description: Name for the new API key
                  example: My New API Key
                limit:
                  type: number
                  nullable: true
                  description: Optional spending limit for the API key in USD
                  example: 50
                limit_reset:
                  type: string
                  nullable: true
                  enum:
                    - daily
                    - weekly
                    - monthly
                  description: >-
                    Type of limit reset for the API key (daily, weekly, monthly, or null for no reset). Resets happen
                    automatically at midnight UTC, and weeks are Monday through Sunday.
                  example: monthly
                include_byok_in_limit:
                  type: boolean
                  description: Whether to include BYOK usage in the limit
                  example: true
                expires_at:
                  type: string
                  nullable: true
                  format: date-time
                  description: >-
                    Optional ISO 8601 UTC timestamp when the API key should expire. Must be UTC, other timezones will be
                    rejected
                  example: '2027-12-31T23:59:59Z'
              required:
                - name
              example:
                name: My New API Key
                limit: 50
                limit_reset: monthly
                include_byok_in_limit: true
                expires_at: '2027-12-31T23:59:59Z'
        required: true
      responses:
        '201':
          description: API key created successfully
          content:
            application/json:
              schema:
                type: object
                properties:
                  data:
                    type: object
                    properties:
                      hash:
                        type: string
                        description: Unique hash identifier for the API key
                        example: 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
                      name:
                        type: string
                        description: Name of the API key
                        example: My Production Key
                      label:
                        type: string
                        description: Human-readable label for the API key
                        example: Production API Key
                      disabled:
                        type: boolean
                        description: Whether the API key is disabled
                        example: false
                      limit:
                        type: number
                        nullable: true
                        description: Spending limit for the API key in USD
                        example: 100
                      limit_remaining:
                        type: number
                        nullable: true
                        description: Remaining spending limit in USD
                        example: 74.5
                      limit_reset:
                        type: string
                        nullable: true
                        description: Type of limit reset for the API key
                        example: monthly
                      include_byok_in_limit:
                        type: boolean
                        description: Whether to include external BYOK usage in the credit limit
                        example: false
                      usage:
                        type: number
                        description: Total OpenRouter credit usage (in USD) for the API key
                        example: 25.5
                      usage_daily:
                        type: number
                        description: OpenRouter credit usage (in USD) for the current UTC day
                        example: 25.5
                      usage_weekly:
                        type: number
                        description: OpenRouter credit usage (in USD) for the current UTC week (Monday-Sunday)
                        example: 25.5
                      usage_monthly:
                        type: number
                        description: OpenRouter credit usage (in USD) for the current UTC month
                        example: 25.5
                      byok_usage:
                        type: number
                        description: Total external BYOK usage (in USD) for the API key
                        example: 17.38
                      byok_usage_daily:
                        type: number
                        description: External BYOK usage (in USD) for the current UTC day
                        example: 17.38
                      byok_usage_weekly:
                        type: number
                        description: External BYOK usage (in USD) for the current UTC week (Monday-Sunday)
                        example: 17.38
                      byok_usage_monthly:
                        type: number
                        description: External BYOK usage (in USD) for current UTC month
                        example: 17.38
                      created_at:
                        type: string
                        description: ISO 8601 timestamp of when the API key was created
                        example: '2025-08-24T10:30:00Z'
                      updated_at:
                        type: string
                        nullable: true
                        description: ISO 8601 timestamp of when the API key was last updated
                        example: '2025-08-24T15:45:00Z'
                      expires_at:
                        type: string
                        nullable: true
                        format: date-time
                        description: ISO 8601 UTC timestamp when the API key expires, or null if no expiration
                        example: '2027-12-31T23:59:59Z'
                    required:
                      - hash
                      - name
                      - label
                      - disabled
                      - limit
                      - limit_remaining
                      - limit_reset
                      - include_byok_in_limit
                      - usage
                      - usage_daily
                      - usage_weekly
                      - usage_monthly
                      - byok_usage
                      - byok_usage_daily
                      - byok_usage_weekly
                      - byok_usage_monthly
                      - created_at
                      - updated_at
                    example:
                      hash: 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
                      name: My Production Key
                      label: Production API Key
                      disabled: false
                      limit: 100
                      limit_remaining: 74.5
                      limit_reset: monthly
                      include_byok_in_limit: false
                      usage: 25.5
                      usage_daily: 25.5
                      usage_weekly: 25.5
                      usage_monthly: 25.5
                      byok_usage: 17.38
                      byok_usage_daily: 17.38
                      byok_usage_weekly: 17.38
                      byok_usage_monthly: 17.38
                      created_at: '2025-08-24T10:30:00Z'
                      updated_at: '2025-08-24T15:45:00Z'
                      expires_at: '2027-12-31T23:59:59Z'
                    description: The created API key information
                  key:
                    type: string
                    description: The actual API key string (only shown once)
                    example: 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
                required:
                  - data
                  - key
                example:
                  data:
                    hash: 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
                    name: My New API Key
                    label: My New API Key
                    disabled: false
                    limit: 50
                    limit_remaining: 50
                    limit_reset: monthly
                    include_byok_in_limit: true
                    usage: 0
                    usage_daily: 0
                    usage_weekly: 0
                    usage_monthly: 0
                    byok_usage: 0
                    byok_usage_daily: 0
                    byok_usage_weekly: 0
                    byok_usage_monthly: 0
                    created_at: '2025-08-24T10:30:00Z'
                    updated_at: null
                    expires_at: '2027-12-31T23:59:59Z'
                  key: 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
        '400':
          description: Bad Request - Invalid request parameters
          content:
            application/json:
              schema:
                $ref: '#/components/schemas/BadRequestResponse'
        '401':
          description: Unauthorized - Missing or invalid authentication
          content:
            application/json:
              schema:
                $ref: '#/components/schemas/UnauthorizedResponse'
        '429':
          description: Too Many Requests - Rate limit exceeded
          content:
            application/json:
              schema:
                $ref: '#/components/schemas/TooManyRequestsResponse'
        '500':
          description: Internal Server Error
          content:
            application/json:
              schema:
                $ref: '#/components/schemas/InternalServerResponse'
      operationId: createKeys
  /keys/{hash}:
    patch:
      x-speakeasy-name-override: update
      tags:
        - API Keys
      summary: Update an API key
      parameters:
        - schema:
            type: string
            description: The hash identifier of the API key to update
            example: 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
          required: true
          description: The hash identifier of the API key to update
          name: hash
          in: path
      requestBody:
        content:
          application/json:
            schema:
              type: object
              properties:
                name:
                  type: string
                  description: New name for the API key
                  example: Updated API Key Name
                disabled:
                  type: boolean
                  description: Whether to disable the API key
                  example: false
                limit:
                  type: number
                  nullable: true
                  description: New spending limit for the API key in USD
                  example: 75
                limit_reset:
                  type: string
                  nullable: true
                  enum:
                    - daily
                    - weekly
                    - monthly
                  description: >-
                    New limit reset type for the API key (daily, weekly, monthly, or null for no reset). Resets happen
                    automatically at midnight UTC, and weeks are Monday through Sunday.
                  example: daily
                include_byok_in_limit:
                  type: boolean
                  description: Whether to include BYOK usage in the limit
                  example: true
              example:
                name: Updated API Key Name
                disabled: false
                limit: 75
                limit_reset: daily
                include_byok_in_limit: true
        required: true
      responses:
        '200':
          description: API key updated successfully
          content:
            application/json:
              schema:
                type: object
                properties:
                  data:
                    type: object
                    properties:
                      hash:
                        type: string
                        description: Unique hash identifier for the API key
                        example: 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
                      name:
                        type: string
                        description: Name of the API key
                        example: My Production Key
                      label:
                        type: string
                        description: Human-readable label for the API key
                        example: Production API Key
                      disabled:
                        type: boolean
                        description: Whether the API key is disabled
                        example: false
                      limit:
                        type: number
                        nullable: true
                        description: Spending limit for the API key in USD
                        example: 100
                      limit_remaining:
                        type: number
                        nullable: true
                        description: Remaining spending limit in USD
                        example: 74.5
                      limit_reset:
                        type: string
                        nullable: true
                        description: Type of limit reset for the API key
                        example: monthly
                      include_byok_in_limit:
                        type: boolean
                        description: Whether to include external BYOK usage in the credit limit
                        example: false
                      usage:
                        type: number
                        description: Total OpenRouter credit usage (in USD) for the API key
                        example: 25.5
                      usage_daily:
                        type: number
                        description: OpenRouter credit usage (in USD) for the current UTC day
                        example: 25.5
                      usage_weekly:
                        type: number
                        description: OpenRouter credit usage (in USD) for the current UTC week (Monday-Sunday)
                        example: 25.5
                      usage_monthly:
                        type: number
                        description: OpenRouter credit usage (in USD) for the current UTC month
                        example: 25.5
                      byok_usage:
                        type: number
                        description: Total external BYOK usage (in USD) for the API key
                        example: 17.38
                      byok_usage_daily:
                        type: number
                        description: External BYOK usage (in USD) for the current UTC day
                        example: 17.38
                      byok_usage_weekly:
                        type: number
                        description: External BYOK usage (in USD) for the current UTC week (Monday-Sunday)
                        example: 17.38
                      byok_usage_monthly:
                        type: number
                        description: External BYOK usage (in USD) for current UTC month
                        example: 17.38
                      created_at:
                        type: string
                        description: ISO 8601 timestamp of when the API key was created
                        example: '2025-08-24T10:30:00Z'
                      updated_at:
                        type: string
                        nullable: true
                        description: ISO 8601 timestamp of when the API key was last updated
                        example: '2025-08-24T15:45:00Z'
                      expires_at:
                        type: string
                        nullable: true
                        format: date-time
                        description: ISO 8601 UTC timestamp when the API key expires, or null if no expiration
                        example: '2027-12-31T23:59:59Z'
                    required:
                      - hash
                      - name
                      - label
                      - disabled
                      - limit
                      - limit_remaining
                      - limit_reset
                      - include_byok_in_limit
                      - usage
                      - usage_daily
                      - usage_weekly
                      - usage_monthly
                      - byok_usage
                      - byok_usage_daily
                      - byok_usage_weekly
                      - byok_usage_monthly
                      - created_at
                      - updated_at
                    example:
                      hash: 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
                      name: My Production Key
                      label: Production API Key
                      disabled: false
                      limit: 100
                      limit_remaining: 74.5
                      limit_reset: monthly
                      include_byok_in_limit: false
                      usage: 25.5
                      usage_daily: 25.5
                      usage_weekly: 25.5
                      usage_monthly: 25.5
                      byok_usage: 17.38
                      byok_usage_daily: 17.38
                      byok_usage_weekly: 17.38
                      byok_usage_monthly: 17.38
                      created_at: '2025-08-24T10:30:00Z'
                      updated_at: '2025-08-24T15:45:00Z'
                      expires_at: '2027-12-31T23:59:59Z'
                    description: The updated API key information
                required:
                  - data
                example:
                  data:
                    hash: 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
                    name: Updated API Key Name
                    label: Updated API Key Name
                    disabled: false
                    limit: 75
                    limit_remaining: 49.5
                    limit_reset: daily
                    include_byok_in_limit: true
                    usage: 25.5
                    usage_daily: 25.5
                    usage_weekly: 25.5
                    usage_monthly: 25.5
                    byok_usage: 17.38
                    byok_usage_daily: 17.38
                    byok_usage_weekly: 17.38
                    byok_usage_monthly: 17.38
                    created_at: '2025-08-24T10:30:00Z'
                    updated_at: '2025-08-24T16:00:00Z'
                    expires_at: null
        '400':
          description: Bad Request - Invalid request parameters
          content:
            application/json:
              schema:
                $ref: '#/components/schemas/BadRequestResponse'
        '401':
          description: Unauthorized - Missing or invalid authentication
          content:
            application/json:
              schema:
                $ref: '#/components/schemas/UnauthorizedResponse'
        '404':
          description: Not Found - API key does not exist
          content:
            application/json:
              schema:
                $ref: '#/components/schemas/NotFoundResponse'
        '429':
          description: Too Many Requests - Rate limit exceeded
          content:
            application/json:
              schema:
                $ref: '#/components/schemas/TooManyRequestsResponse'
        '500':
          description: Internal Server Error
          content:
            application/json:
              schema:
                $ref: '#/components/schemas/InternalServerResponse'
      operationId: updateKeys
    delete:
      x-speakeasy-name-override: delete
      tags:
        - API Keys
      summary: Delete an API key
      parameters:
        - schema:
            type: string
            description: The hash identifier of the API key to delete
            example: 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
          required: true
          description: The hash identifier of the API key to delete
          name: hash
          in: path
      responses:
        '200':
          description: API key deleted successfully
          content:
            application/json:
              schema:
                type: object
                properties:
                  deleted:
                    type: boolean
                    const: true
                    description: Confirmation that the API key was deleted
                    example: true
                required:
                  - deleted
                example:
                  deleted: true
        '401':
          description: Unauthorized - Missing or invalid authentication
          content:
            application/json:
              schema:
                $ref: '#/components/schemas/UnauthorizedResponse'
        '404':
          description: Not Found - API key does not exist
          content:
            application/json:
              schema:
                $ref: '#/components/schemas/NotFoundResponse'
        '429':
          description: Too Many Requests - Rate limit exceeded
          content:
            application/json:
              schema:
                $ref: '#/components/schemas/TooManyRequestsResponse'
        '500':
          description: Internal Server Error
          content:
            application/json:
              schema:
                $ref: '#/components/schemas/InternalServerResponse'
      operationId: deleteKeys
    get:
      operationId: getKey
      x-speakeasy-name-override: get
      tags:
        - API Keys
      summary: Get a single API key
      parameters:
        - schema:
            type: string
            description: The hash identifier of the API key to retrieve
            example: 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
          required: true
          description: The hash identifier of the API key to retrieve
          name: hash
          in: path
      responses:
        '200':
          description: API key details
          content:
            application/json:
              schema:
                type: object
                properties:
                  data:
                    type: object
                    properties:
                      hash:
                        type: string
                        description: Unique hash identifier for the API key
                        example: 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
                      name:
                        type: string
                        description: Name of the API key
                        example: My Production Key
                      label:
                        type: string
                        description: Human-readable label for the API key
                        example: Production API Key
                      disabled:
                        type: boolean
                        description: Whether the API key is disabled
                        example: false
                      limit:
                        type: number
                        nullable: true
                        description: Spending limit for the API key in USD
                        example: 100
                      limit_remaining:
                        type: number
                        nullable: true
                        description: Remaining spending limit in USD
                        example: 74.5
                      limit_reset:
                        type: string
                        nullable: true
                        description: Type of limit reset for the API key
                        example: monthly
                      include_byok_in_limit:
                        type: boolean
                        description: Whether to include external BYOK usage in the credit limit
                        example: false
                      usage:
                        type: number
                        description: Total OpenRouter credit usage (in USD) for the API key
                        example: 25.5
                      usage_daily:
                        type: number
                        description: OpenRouter credit usage (in USD) for the current UTC day
                        example: 25.5
                      usage_weekly:
                        type: number
                        description: OpenRouter credit usage (in USD) for the current UTC week (Monday-Sunday)
                        example: 25.5
                      usage_monthly:
                        type: number
                        description: OpenRouter credit usage (in USD) for the current UTC month
                        example: 25.5
                      byok_usage:
                        type: number
                        description: Total external BYOK usage (in USD) for the API key
                        example: 17.38
                      byok_usage_daily:
                        type: number
                        description: External BYOK usage (in USD) for the current UTC day
                        example: 17.38
                      byok_usage_weekly:
                        type: number
                        description: External BYOK usage (in USD) for the current UTC week (Monday-Sunday)
                        example: 17.38
                      byok_usage_monthly:
                        type: number
                        description: External BYOK usage (in USD) for current UTC month
                        example: 17.38
                      created_at:
                        type: string
                        description: ISO 8601 timestamp of when the API key was created
                        example: '2025-08-24T10:30:00Z'
                      updated_at:
                        type: string
                        nullable: true
                        description: ISO 8601 timestamp of when the API key was last updated
                        example: '2025-08-24T15:45:00Z'
                      expires_at:
                        type: string
                        nullable: true
                        format: date-time
                        description: ISO 8601 UTC timestamp when the API key expires, or null if no expiration
                        example: '2027-12-31T23:59:59Z'
                    required:
                      - hash
                      - name
                      - label
                      - disabled
                      - limit
                      - limit_remaining
                      - limit_reset
                      - include_byok_in_limit
                      - usage
                      - usage_daily
                      - usage_weekly
                      - usage_monthly
                      - byok_usage
                      - byok_usage_daily
                      - byok_usage_weekly
                      - byok_usage_monthly
                      - created_at
                      - updated_at
                    example:
                      hash: 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
                      name: My Production Key
                      label: Production API Key
                      disabled: false
                      limit: 100
                      limit_remaining: 74.5
                      limit_reset: monthly
                      include_byok_in_limit: false
                      usage: 25.5
                      usage_daily: 25.5
                      usage_weekly: 25.5
                      usage_monthly: 25.5
                      byok_usage: 17.38
                      byok_usage_daily: 17.38
                      byok_usage_weekly: 17.38
                      byok_usage_monthly: 17.38
                      created_at: '2025-08-24T10:30:00Z'
                      updated_at: '2025-08-24T15:45:00Z'
                      expires_at: '2027-12-31T23:59:59Z'
                    description: The API key information
                required:
                  - data
                example:
                  data:
                    hash: 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
                    name: My Production Key
                    label: Production API Key
                    disabled: false
                    limit: 100
                    limit_remaining: 74.5
                    limit_reset: monthly
                    include_byok_in_limit: false
                    usage: 25.5
                    usage_daily: 25.5
                    usage_weekly: 25.5
                    usage_monthly: 25.5
                    byok_usage: 17.38
                    byok_usage_daily: 17.38
                    byok_usage_weekly: 17.38
                    byok_usage_monthly: 17.38
                    created_at: '2025-08-24T10:30:00Z'
                    updated_at: '2025-08-24T15:45:00Z'
                    expires_at: '2027-12-31T23:59:59Z'
        '401':
          description: Unauthorized - Missing or invalid authentication
          content:
            application/json:
              schema:
                $ref: '#/components/schemas/UnauthorizedResponse'
        '404':
          description: Not Found - API key does not exist
          content:
            application/json:
              schema:
                $ref: '#/components/schemas/NotFoundResponse'
        '429':
          description: Too Many Requests - Rate limit exceeded
          content:
            application/json:
              schema:
                $ref: '#/components/schemas/TooManyRequestsResponse'
        '500':
          description: Internal Server Error
          content:
            application/json:
              schema:
                $ref: '#/components/schemas/InternalServerResponse'
  /key:
    get:
      operationId: getCurrentKey
      x-speakeasy-name-override: getCurrentKeyMetadata
      tags:
        - API Keys
      summary: Get current API key
      description: Get information on the API key associated with the current authentication session
      responses:
        '200':
          description: API key details
          content:
            application/json:
              schema:
                type: object
                properties:
                  data:
                    type: object
                    properties:
                      label:
                        type: string
                        description: Human-readable label for the API key
                        example: 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
                      limit:
                        type: number
                        nullable: true
                        description: Spending limit for the API key in USD
                        example: 100
                      usage:
                        type: number
                        description: Total OpenRouter credit usage (in USD) for the API key
                        example: 25.5
                      usage_daily:
                        type: number
                        description: OpenRouter credit usage (in USD) for the current UTC day
                        example: 25.5
                      usage_weekly:
                        type: number
                        description: OpenRouter credit usage (in USD) for the current UTC week (Monday-Sunday)
                        example: 25.5
                      usage_monthly:
                        type: number
                        description: OpenRouter credit usage (in USD) for the current UTC month
                        example: 25.5
                      byok_usage:
                        type: number
                        description: Total external BYOK usage (in USD) for the API key
                        example: 17.38
                      byok_usage_daily:
                        type: number
                        description: External BYOK usage (in USD) for the current UTC day
                        example: 17.38
                      byok_usage_weekly:
                        type: number
                        description: External BYOK usage (in USD) for the current UTC week (Monday-Sunday)
                        example: 17.38
                      byok_usage_monthly:
                        type: number
                        description: External BYOK usage (in USD) for current UTC month
                        example: 17.38
                      is_free_tier:
                        type: boolean
                        description: Whether this is a free tier API key
                        example: false
                      is_provisioning_key:
                        type: boolean
                        description: Whether this is a provisioning key
                        example: false
                      limit_remaining:
                        type: number
                        nullable: true
                        description: Remaining spending limit in USD
                        example: 74.5
                      limit_reset:
                        type: string
                        nullable: true
                        description: Type of limit reset for the API key
                        example: monthly
                      include_byok_in_limit:
                        type: boolean
                        description: Whether to include external BYOK usage in the credit limit
                        example: false
                      expires_at:
                        type: string
                        nullable: true
                        format: date-time
                        description: ISO 8601 UTC timestamp when the API key expires, or null if no expiration
                        example: '2027-12-31T23:59:59Z'
                      rate_limit:
                        type: object
                        properties:
                          requests:
                            type: number
                            description: Number of requests allowed per interval
                            example: 1000
                          interval:
                            type: string
                            description: Rate limit interval
                            example: 1h
                          note:
                            type: string
                            description: Note about the rate limit
                            example: This field is deprecated and safe to ignore.
                        required:
                          - requests
                          - interval
                          - note
                        description: Legacy rate limit information about a key. Will always return -1.
                        deprecated: true
                        example:
                          requests: 1000
                          interval: 1h
                          note: This field is deprecated and safe to ignore.
                    required:
                      - label
                      - limit
                      - usage
                      - usage_daily
                      - usage_weekly
                      - usage_monthly
                      - byok_usage
                      - byok_usage_daily
                      - byok_usage_weekly
                      - byok_usage_monthly
                      - is_free_tier
                      - is_provisioning_key
                      - limit_remaining
                      - limit_reset
                      - include_byok_in_limit
                      - rate_limit
                    description: Current API key information
                    example:
                      label: sk-or-v1-au78b3456789012345678901234567890
                      limit: 100
                      usage: 25.5
                      usage_daily: 25.5
                      usage_weekly: 25.5
                      usage_monthly: 25.5
                      byok_usage: 17.38
                      byok_usage_daily: 17.38
                      byok_usage_weekly: 17.38
                      byok_usage_monthly: 17.38
                      is_free_tier: false
                      is_provisioning_key: false
                      limit_remaining: 74.5
                      limit_reset: monthly
                      include_byok_in_limit: false
                      expires_at: '2027-12-31T23:59:59Z'
                      rate_limit:
                        requests: 1000
                        interval: 1h
                        note: This field is deprecated and safe to ignore.
                required:
                  - data
                example:
                  data:
                    label: sk-or-v1-au78b3456789012345678901234567890
                    limit: 100
                    usage: 25.5
                    usage_daily: 25.5
                    usage_weekly: 25.5
                    usage_monthly: 25.5
                    byok_usage: 17.38
                    byok_usage_daily: 17.38
                    byok_usage_weekly: 17.38
                    byok_usage_monthly: 17.38
                    is_free_tier: false
                    is_provisioning_key: false
                    limit_remaining: 74.5
                    limit_reset: monthly
                    include_byok_in_limit: false
                    expires_at: '2027-12-31T23:59:59Z'
                    rate_limit:
                      requests: 1000
                      interval: 1h
                      note: This field is deprecated and safe to ignore.
        '401':
          description: Unauthorized - Authentication required or invalid credentials
          content:
            application/json:
              schema:
                $ref: '#/components/schemas/UnauthorizedResponse'
        '500':
          description: Internal Server Error - Unexpected server error
          content:
            application/json:
              schema:
                $ref: '#/components/schemas/InternalServerResponse'
  /auth/keys:
    post:
      operationId: exchangeAuthCodeForAPIKey
      tags:
        - OAuth
      summary: Exchange authorization code for API key
      description: Exchange an authorization code from the PKCE flow for a user-controlled API key
      requestBody:
        content:
          application/json:
            schema:
              type: object
              properties:
                code:
                  type: string
                  description: The authorization code received from the OAuth redirect
                  example: auth_code_abc123def456
                code_verifier:
                  type: string
                  description: The code verifier if code_challenge was used in the authorization request
                  example: dBjftJeZ4CVP-mB92K27uhbUJU1p1r_wW1gFWFOEjXk
                code_challenge_method:
                  type: string
                  nullable: true
                  enum:
                    - S256
                    - plain
                  description: The method used to generate the code challenge
                  example: S256
              required:
                - code
              example:
                code: auth_code_abc123def456
                code_verifier: dBjftJeZ4CVP-mB92K27uhbUJU1p1r_wW1gFWFOEjXk
                code_challenge_method: S256
        required: true
      responses:
        '200':
          description: Successfully exchanged code for an API key
          content:
            application/json:
              schema:
                type: object
                properties:
                  key:
                    type: string
                    description: The API key to use for OpenRouter requests
                    example: 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
                  user_id:
                    type: string
                    nullable: true
                    description: User ID associated with the API key
                    example: user_2yOPcMpKoQhcd4bVgSMlELRaIah
                required:
                  - key
                  - user_id
                example:
                  key: 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
                  user_id: user_2yOPcMpKoQhcd4bVgSMlELRaIah
        '400':
          description: Bad Request - Invalid request parameters or malformed input
          content:
            application/json:
              schema:
                $ref: '#/components/schemas/BadRequestResponse'
        '403':
          description: Forbidden - Authentication successful but insufficient permissions
          content:
            application/json:
              schema:
                $ref: '#/components/schemas/ForbiddenResponse'
        '500':
          description: Internal Server Error - Unexpected server error
          content:
            application/json:
              schema:
                $ref: '#/components/schemas/InternalServerResponse'
  /auth/keys/code:
    post:
      x-speakeasy-name-override: createAuthCode
      tags:
        - OAuth
      summary: Create authorization code
      description: Create an authorization code for the PKCE flow to generate a user-controlled API key
      requestBody:
        content:
          application/json:
            schema:
              type: object
              properties:
                callback_url:
                  type: string
                  format: uri
                  description: >-
                    The callback URL to redirect to after authorization. Note, only https URLs on ports 443 and 3000 are
                    allowed.
                  example: https://myapp.com/auth/callback
                code_challenge:
                  type: string
                  description: PKCE code challenge for enhanced security
                  example: E9Melhoa2OwvFrEMTJguCHaoeK1t8URWbuGJSstw-cM
                code_challenge_method:
                  type: string
                  enum:
                    - S256
                    - plain
                  description: The method used to generate the code challenge
                  example: S256
                limit:
                  type: number
                  description: Credit limit for the API key to be created
                  example: 100
                expires_at:
                  type: string
                  nullable: true
                  format: date-time
                  description: Optional expiration time for the API key to be created
              required:
                - callback_url
              example:
                callback_url: https://myapp.com/auth/callback
                code_challenge: E9Melhoa2OwvFrEMTJguCHaoeK1t8URWbuGJSstw-cM
                code_challenge_method: S256
                limit: 100
        required: true
      responses:
        '200':
          description: Successfully created authorization code
          content:
            application/json:
              schema:
                type: object
                properties:
                  data:
                    type: object
                    properties:
                      id:
                        type: string
                        description: The authorization code ID to use in the exchange request
                        example: auth_code_xyz789
                      app_id:
                        type: number
                        description: The application ID associated with this auth code
                        example: 12345
                      created_at:
                        type: string
                        description: ISO 8601 timestamp of when the auth code was created
                        example: '2025-08-24T10:30:00Z'
                    required:
                      - id
                      - app_id
                      - created_at
                    description: Auth code data
                    example:
                      id: auth_code_xyz789
                      app_id: 12345
                      created_at: '2025-08-24T10:30:00Z'
                required:
                  - data
        '400':
          description: Bad Request - Invalid request parameters or malformed input
          content:
            application/json:
              schema:
                $ref: '#/components/schemas/BadRequestResponse'
        '401':
          description: Unauthorized - Authentication required or invalid credentials
          content:
            application/json:
              schema:
                $ref: '#/components/schemas/UnauthorizedResponse'
        '500':
          description: Internal Server Error - Unexpected server error
          content:
            application/json:
              schema:
                $ref: '#/components/schemas/InternalServerResponse'
      operationId: createAuthKeysCode
  /chat/completions:
    post:
      summary: Create a chat completion
      operationId: sendChatCompletionRequest
      x-speakeasy-group: chat
      x-speakeasy-name-override: send
      x-speakeasy-stream-request-field: stream
      description: >-
        Sends a request for a model response for the given chat conversation. Supports both streaming and non-streaming
        modes.
      tags:
        - Chat
      requestBody:
        required: true
        description: Chat completion request parameters
        content:
          application/json:
            schema:
              $ref: '#/components/schemas/ChatGenerationParams'
      responses:
        '200':
          description: Successful chat completion response
          content:
            application/json:
              schema:
                $ref: '#/components/schemas/ChatResponse'
                description: Chat completion response
            text/event-stream:
              x-speakeasy-sse-sentinel: '[DONE]'
              schema:
                $ref: '#/components/schemas/ChatStreamingResponseChunk'
        '400':
          description: Bad request - invalid parameters
          content:
            application/json:
              schema:
                $ref: '#/components/schemas/ChatError'
        '401':
          description: Unauthorized - invalid API key
          content:
            application/json:
              schema:
                $ref: '#/components/schemas/ChatError'
        '429':
          description: Too many requests - rate limit exceeded
          content:
            application/json:
              schema:
                $ref: '#/components/schemas/ChatError'
        '500':
          description: Internal server error
          content:
            application/json:
              schema:
                $ref: '#/components/schemas/ChatError'
  /completions:
    post:
      summary: Create a completion
      x-speakeasy-group: completions
      x-speakeasy-name-override: generate
      x-speakeasy-stream-request-field: stream
      description: Creates a completion for the provided prompt and parameters. Supports both streaming and non-streaming modes.
      tags:
        - Completions
      requestBody:
        required: true
        description: Completion request parameters
        content:
          application/json:
            schema:
              $ref: '#/components/schemas/CompletionCreateParams'
      responses:
        '200':
          description: Successful completion response
          content:
            application/json:
              schema:
                $ref: '#/components/schemas/CompletionResponse'
                description: Completion response
        '400':
          description: Bad request - invalid parameters
          content:
            application/json:
              schema:
                $ref: '#/components/schemas/ChatError'
        '401':
          description: Unauthorized - invalid API key
          content:
            application/json:
              schema:
                $ref: '#/components/schemas/ChatError'
        '429':
          description: Too many requests - rate limit exceeded
          content:
            application/json:
              schema:
                $ref: '#/components/schemas/ChatError'
        '500':
          description: Internal server error
          content:
            application/json:
              schema:
                $ref: '#/components/schemas/ChatError'
      operationId: createCompletions
servers:
  - url: https://openrouter.ai/api/v1
    description: Production server
    x-speakeasy-server-id: production
security:
  - apiKey: []
externalDocs:
  description: OpenRouter Documentation
  url: https://openrouter.ai/docs
tags:
  - name: API Keys
    description: API key management endpoints
  - name: Analytics
    description: Analytics and usage endpoints
  - name: Chat
    description: Chat completion endpoints
  - name: Completions
    description: Text completion endpoints
  - name: Credits
    description: Credit management endpoints
  - name: Embeddings
    description: Text embedding endpoints
  - name: Endpoints
    description: Endpoint information
  - name: Generations
    description: Generation history endpoints
  - name: Models
    description: Model information endpoints
  - name: OAuth
    description: OAuth authentication endpoints
  - name: Parameters
    description: Parameters endpoints
  - name: Providers
    description: Provider information endpoints
  - name: beta.responses
    description: beta.responses endpoints
x-fern-base-path: /
x-retry-strategy:
  type: exponential
  initialDelay: 500
  maxDelay: 60000
  maxAttempts: 3<|MERGE_RESOLUTION|>--- conflicted
+++ resolved
@@ -4577,13 +4577,6 @@
             status: default
             uptime_last_30m: 99.5
             supports_implicit_caching: true
-<<<<<<< HEAD
-    __schema0:
-      anyOf:
-        - $ref: '#/components/schemas/ChatCompletionFinishReason'
-        - type: 'null'
-=======
->>>>>>> 0694ef81
     ModelName:
       type: string
     ChatMessageContentItemText:
@@ -4841,15 +4834,6 @@
         - prompt_tokens
         - total_tokens
     ChatCompletionFinishReason:
-<<<<<<< HEAD
-      type: string
-      enum:
-        - tool_calls
-        - stop
-        - length
-        - content_filter
-        - error
-=======
       anyOf:
         - type: string
           enum:
@@ -4859,7 +4843,6 @@
             - content_filter
             - error
         - type: 'null'
->>>>>>> 0694ef81
     JSONSchemaConfig:
       type: object
       properties:
@@ -6017,10 +6000,6 @@
                         type: array
                         items:
                           type: number
-<<<<<<< HEAD
-                model:
-                  type: string
-=======
                     - type: array
                       items:
                         type: object
@@ -6071,7 +6050,6 @@
                   exclusiveMinimum: true
                 user:
                   type: string
->>>>>>> 0694ef81
                 provider:
                   type: object
                   properties:
@@ -6094,23 +6072,7 @@
                         setting is omitted or set to false, then providers will receive only the parameters they
                         support, and ignore the rest.
                     data_collection:
-<<<<<<< HEAD
-                      type: string
-                      nullable: true
-                      enum:
-                        - deny
-                        - allow
-                      example: deny
-                      description: >
-                        Data collection setting. If no available model provider meets the requirement, your request will
-                        return an error.
-
-                        - allow: (default) allow providers which store user data non-transiently and may train on it
-
-                        - deny: use only providers which do not collect user data.
-=======
                       $ref: '#/components/schemas/DataCollection'
->>>>>>> 0694ef81
                     zdr:
                       type: boolean
                       nullable: true
@@ -6118,8 +6080,6 @@
                         Whether to restrict routing to only ZDR (Zero Data Retention) endpoints. When true, only
                         endpoints that do not retain prompts will be used.
                       example: true
-<<<<<<< HEAD
-=======
                     enforce_distillable_text:
                       type: boolean
                       nullable: true
@@ -6127,7 +6087,6 @@
                         Whether to restrict routing to only models that allow text distillation. When true, only models
                         where the author has allowed distillation will be used.
                       example: true
->>>>>>> 0694ef81
                     order:
                       type: array
                       nullable: true
@@ -6166,20 +6125,7 @@
                         $ref: '#/components/schemas/Quantization'
                       description: A list of quantization levels to filter the provider by.
                     sort:
-<<<<<<< HEAD
-                      type: string
-                      nullable: true
-                      enum:
-                        - price
-                        - throughput
-                        - latency
-                      example: price
-                      description: >-
-                        The sorting strategy to use for this request, if "order" is not specified. When set, no load
-                        balancing is performed.
-=======
                       $ref: '#/components/schemas/ProviderSort'
->>>>>>> 0694ef81
                     max_price:
                       type: object
                       properties:
@@ -6197,23 +6143,7 @@
                       description: >-
                         The object specifying the maximum price you want to pay for this request. USD price per million
                         tokens, for prompt and completion.
-<<<<<<< HEAD
-                    experimental:
-                      type: object
-                      nullable: true
-                      properties: {}
-                encoding_format:
-                  anyOf:
-                    - type: string
-                      enum:
-                        - float
-                    - type: string
-                      enum:
-                        - base64
-                user:
-=======
                 input_type:
->>>>>>> 0694ef81
                   type: string
               required:
                 - input
@@ -6337,8 +6267,6 @@
               schema:
                 $ref: '#/components/schemas/ProviderOverloadedResponse'
       operationId: createEmbeddings
-<<<<<<< HEAD
-=======
   /embeddings/models:
     get:
       tags:
@@ -6366,7 +6294,6 @@
               schema:
                 $ref: '#/components/schemas/InternalServerResponse'
       operationId: listEmbeddingsModels
->>>>>>> 0694ef81
   /generation:
     get:
       tags:
@@ -6506,11 +6433,6 @@
                         nullable: true
                         description: Number of audio inputs in the prompt
                         example: 0
-                      num_video_prompt:
-                        type: number
-                        nullable: true
-                        description: Number of video inputs in the prompt
-                        example: 0
                       num_media_completion:
                         type: number
                         nullable: true
@@ -6575,7 +6497,6 @@
                       - native_tokens_cached
                       - num_media_prompt
                       - num_input_audio_prompt
-                      - num_video_prompt
                       - num_media_completion
                       - num_search_results
                       - origin
