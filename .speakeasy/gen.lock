--- conflicted
+++ resolved
@@ -1,21 +1,12 @@
 lockVersion: 2.0.0
 id: 8b6cd71c-ea04-44da-af45-e43968b5928d
 management:
-<<<<<<< HEAD
   docChecksum: e66646d7060ca74f7c7b640236a23a1f
   docVersion: 1.0.0
   speakeasyVersion: 1.625.0
   generationVersion: 2.715.0
   releaseVersion: 0.0.0-beta.9
   configChecksum: 1219219dff4e3155f4ca7e78584acea9
-=======
-  docChecksum: 5bee9acdb78aa0b06a7e89f1415b1ed5
-  docVersion: 1.0.0
-  speakeasyVersion: 1.628.7
-  generationVersion: 2.716.9
-  releaseVersion: 0.0.0-beta.17
-  configChecksum: 9acbad68aee0e492d65547ce0433dbd6
->>>>>>> 156921a2
   repoURL: https://github.com/OpenRouterTeam/typescript-sdk.git
   installationURL: https://github.com/OpenRouterTeam/typescript-sdk
   published: true
