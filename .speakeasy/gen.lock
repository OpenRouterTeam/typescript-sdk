lockVersion: 2.0.0
id: 8b6cd71c-ea04-44da-af45-e43968b5928d
management:
<<<<<<< HEAD
  docChecksum: 293caf804b472092049eadc7ac35015f
  docVersion: 1.0.0
  speakeasyVersion: 1.636.0
  generationVersion: 2.723.2
  releaseVersion: 0.0.0-beta.32
  configChecksum: 168fc0ff2e77ffbd25b408881924be20
=======
  docChecksum: c3de00a9cb23746c91fbe566ef9ddee1
  docVersion: 1.0.0
  speakeasyVersion: 1.631.5
  generationVersion: 2.716.16
  releaseVersion: 0.0.0-beta.17
  configChecksum: 11cb9118cd68f28c2624bb207beaa3a2
>>>>>>> bff77c7c
  repoURL: https://github.com/OpenRouterTeam/typescript-sdk.git
  installationURL: https://github.com/OpenRouterTeam/typescript-sdk
  published: true
features:
  typescript:
    acceptHeaders: 2.81.2
    additionalDependencies: 0.1.0
    constsAndDefaults: 0.1.12
    core: 3.21.26
    customCodeRegions: 0.1.0
    defaultEnabledRetries: 0.1.0
    deprecations: 2.81.1
    devContainers: 2.90.1
    enumUnions: 0.1.0
    envVarSecurityUsage: 0.1.2
    globalSecurity: 2.82.14
    globalSecurityCallbacks: 0.1.0
    globalSecurityFlattening: 0.1.0
    globalServerURLs: 2.82.5
    groups: 2.81.3
    methodArguments: 0.1.2
    methodSecurity: 2.82.6
    nameOverrides: 2.81.2
    nullables: 0.1.1
    reactQueryHooks: 0.2.3
    responseFormat: 0.2.3
    retries: 2.83.0
    sdkHooks: 0.3.0
    serverEvents: 0.1.10
    serverEventsSentinels: 0.1.0
    serverIDs: 2.81.2
    unions: 2.86.0
generatedFiles:
  - .devcontainer/README.md
  - .devcontainer/devcontainer.json
  - .devcontainer/setup.sh
  - .gitattributes
  - .npmignore
  - FUNCTIONS.md
  - REACT_QUERY.md
  - RUNTIMES.md
  - USAGE.md
  - docs/lib/utils/retryconfig.md
  - docs/models/activityitem.md
  - docs/models/annotation.md
  - docs/models/assistantmessage.md
  - docs/models/assistantmessagecontent.md
  - docs/models/audio.md
  - docs/models/chaterrorerror.md
  - docs/models/chatgenerationparams.md
  - docs/models/chatgenerationparamseffort.md
  - docs/models/chatgenerationparamsjsonschema.md
  - docs/models/chatgenerationparamsresponseformatgrammar.md
  - docs/models/chatgenerationparamsresponseformatjsonobject.md
  - docs/models/chatgenerationparamsresponseformatjsonschema.md
  - docs/models/chatgenerationparamsresponseformatpython.md
  - docs/models/chatgenerationparamsresponseformattext.md
  - docs/models/chatgenerationparamsresponseformatunion.md
  - docs/models/chatgenerationparamsstop.md
  - docs/models/chatgenerationtokenusage.md
  - docs/models/chatmessagecontentitem.md
  - docs/models/chatmessagecontentitemaudio.md
  - docs/models/chatmessagecontentitemaudioformat.md
  - docs/models/chatmessagecontentitemimage.md
  - docs/models/chatmessagecontentitemtext.md
  - docs/models/chatmessagetokenlogprob.md
  - docs/models/chatmessagetokenlogprobs.md
  - docs/models/chatmessagetoolcall.md
  - docs/models/chatmessagetoolcallfunction.md
  - docs/models/chatresponse.md
  - docs/models/chatresponsechoice.md
  - docs/models/chatresponsechoicefinishreason.md
  - docs/models/chatstreamingchoice.md
  - docs/models/chatstreamingchoicefinishreason.md
  - docs/models/chatstreamingmessagechunk.md
  - docs/models/chatstreamingmessagechunkrole.md
  - docs/models/chatstreamingmessagetoolcall.md
  - docs/models/chatstreamingmessagetoolcallfunction.md
  - docs/models/chatstreamingresponsechunk.md
  - docs/models/chatstreamingresponsechunkerror.md
  - docs/models/chatstreamoptions.md
  - docs/models/code.md
  - docs/models/completion.md
  - docs/models/completionchoice.md
  - docs/models/completioncreateparams.md
  - docs/models/completioncreateparamsjsonschema.md
  - docs/models/completioncreateparamsprompt.md
  - docs/models/completioncreateparamsresponseformatgrammar.md
  - docs/models/completioncreateparamsresponseformatjsonobject.md
  - docs/models/completioncreateparamsresponseformatjsonschema.md
  - docs/models/completioncreateparamsresponseformatpython.md
  - docs/models/completioncreateparamsresponseformattext.md
  - docs/models/completioncreateparamsresponseformatunion.md
  - docs/models/completioncreateparamsstop.md
  - docs/models/completionfinishreason.md
  - docs/models/completionlogprobs.md
  - docs/models/completionresponse.md
  - docs/models/completiontokensdetails.md
  - docs/models/completionusage.md
  - docs/models/data.md
  - docs/models/datacollection.md
  - docs/models/detail.md
  - docs/models/engine.md
  - docs/models/errorfailed.md
  - docs/models/errorresponsecode.md
  - docs/models/errorresponseerror.md
  - docs/models/errors/chaterror.md
  - docs/models/errors/errorresponse.md
  - docs/models/errors/internalservererror.md
  - docs/models/experimental.md
  - docs/models/generatesummary.md
  - docs/models/idchainofthought.md
  - docs/models/idfileparser.md
  - docs/models/idmoderation.md
  - docs/models/idweb.md
  - docs/models/ignore.md
  - docs/models/ignoreenum.md
  - docs/models/image.md
  - docs/models/imageurl.md
  - docs/models/incompletedetails.md
  - docs/models/inputaudio.md
  - docs/models/instructions.md
  - docs/models/itemassistant.md
  - docs/models/itemfilesearchcall.md
  - docs/models/itemfunctioncall1.md
  - docs/models/itemfunctioncall2.md
  - docs/models/itemimagegenerationcall.md
  - docs/models/itemmessage.md
  - docs/models/itemreasoning1.md
  - docs/models/itemreasoning2.md
  - docs/models/itemstatusenum1.md
  - docs/models/itemstatusenum2.md
  - docs/models/itemstatusenum3.md
  - docs/models/itemstatusenum4.md
  - docs/models/itemtypefilesearchcall.md
  - docs/models/itemtypefunctioncall1.md
  - docs/models/itemtypefunctioncall2.md
  - docs/models/itemtypeimagegenerationcall.md
  - docs/models/itemtypemessage1.md
  - docs/models/itemtypemessage2.md
  - docs/models/itemtypereasoning1.md
  - docs/models/itemtypereasoning2.md
  - docs/models/itemtypesummarytext1.md
  - docs/models/itemtypesummarytext2.md
  - docs/models/itemtypewebsearchcall1.md
  - docs/models/itemtypewebsearchcall2.md
  - docs/models/itemunion1.md
  - docs/models/itemunion2.md
  - docs/models/itemwebsearchcall1.md
  - docs/models/itemwebsearchcall2.md
  - docs/models/maxprice.md
  - docs/models/message.md
  - docs/models/messagecontent.md
  - docs/models/messagedeveloper.md
  - docs/models/namedtoolchoice.md
  - docs/models/namedtoolchoicefunction.md
  - docs/models/objectt.md
  - docs/models/only.md
  - docs/models/onlyenum.md
  - docs/models/openairesponsesrequest.md
  - docs/models/openairesponsesrequestprompt.md
  - docs/models/openairesponsesrequestservicetier.md
  - docs/models/openairesponsesrequesttruncation.md
  - docs/models/operations/addcoinbasechargedata.md
  - docs/models/operations/addcoinbasechargerequest.md
  - docs/models/operations/addcoinbasechargeresponse.md
  - docs/models/operations/addcoinbasechargesecurity.md
  - docs/models/operations/apitype.md
  - docs/models/operations/calldata.md
  - docs/models/operations/chainid.md
  - docs/models/operations/createauthorizationcodecodechallengemethod.md
  - docs/models/operations/createauthorizationcodedata.md
  - docs/models/operations/createauthorizationcoderequest.md
  - docs/models/operations/createauthorizationcoderesponse.md
  - docs/models/operations/createdata.md
  - docs/models/operations/createrequest.md
  - docs/models/operations/createresponse.md
  - docs/models/operations/datacollection.md
  - docs/models/operations/deleterequest.md
  - docs/models/operations/deleteresponse.md
  - docs/models/operations/encodingformat.md
  - docs/models/operations/encodingformatbase64.md
  - docs/models/operations/encodingformatfloat.md
  - docs/models/operations/endpoint.md
  - docs/models/operations/endpointslistrequest.md
  - docs/models/operations/endpointspreviewzdrrequest.md
  - docs/models/operations/errort.md
  - docs/models/operations/exchangeauthorizationcodecodechallengemethod.md
  - docs/models/operations/exchangeauthorizationcoderequest.md
  - docs/models/operations/exchangeauthorizationcoderesponse.md
  - docs/models/operations/experimental.md
  - docs/models/operations/generateaudio.md
  - docs/models/operations/generatecompletion.md
  - docs/models/operations/generatedata.md
  - docs/models/operations/generateimage.md
  - docs/models/operations/generateprompt.md
  - docs/models/operations/generateprovider.md
  - docs/models/operations/generatequantization.md
  - docs/models/operations/generaterequest.md
  - docs/models/operations/generaterequestunion.md
  - docs/models/operations/generateresponse.md
  - docs/models/operations/getapikeydata.md
  - docs/models/operations/getapikeyrequest.md
  - docs/models/operations/getapikeyresponse.md
  - docs/models/operations/getcountdata.md
  - docs/models/operations/getcountresponse.md
  - docs/models/operations/getcreditsdata.md
  - docs/models/operations/getcreditsresponse.md
  - docs/models/operations/getcurrentkeydata.md
  - docs/models/operations/getcurrentkeyresponse.md
  - docs/models/operations/getmetadatadata.md
  - docs/models/operations/getmetadatarequest.md
  - docs/models/operations/getmetadataresponse.md
  - docs/models/operations/getparametersdata.md
  - docs/models/operations/getparametersprovider.md
  - docs/models/operations/getparametersrequest.md
  - docs/models/operations/getparametersresponse.md
  - docs/models/operations/getparameterssecurity.md
  - docs/models/operations/getparameterssupportedparameter.md
  - docs/models/operations/getuseractivityrequest.md
  - docs/models/operations/getuseractivityresponse.md
  - docs/models/operations/ignore.md
  - docs/models/operations/ignoreenum.md
  - docs/models/operations/input.md
  - docs/models/operations/listapikeysdata.md
  - docs/models/operations/listapikeysrequest.md
  - docs/models/operations/listapikeysresponse.md
  - docs/models/operations/listarchitecture.md
  - docs/models/operations/listaudio.md
  - docs/models/operations/listcompletion.md
  - docs/models/operations/listdata.md
  - docs/models/operations/listimage.md
  - docs/models/operations/listimageoutput.md
  - docs/models/operations/listinputaudiocache.md
  - docs/models/operations/listinputcacheread.md
  - docs/models/operations/listinputcachewrite.md
  - docs/models/operations/listinputmodality.md
  - docs/models/operations/listinstructtype.md
  - docs/models/operations/listinternalreasoning.md
  - docs/models/operations/listmodelsarchitecture.md
  - docs/models/operations/listmodelsaudio.md
  - docs/models/operations/listmodelscompletion.md
  - docs/models/operations/listmodelsdata.md
  - docs/models/operations/listmodelsdefaultparameters.md
  - docs/models/operations/listmodelsimage.md
  - docs/models/operations/listmodelsimageoutput.md
  - docs/models/operations/listmodelsinputaudiocache.md
  - docs/models/operations/listmodelsinputcacheread.md
  - docs/models/operations/listmodelsinputcachewrite.md
  - docs/models/operations/listmodelsinputmodality.md
  - docs/models/operations/listmodelsinstructtype.md
  - docs/models/operations/listmodelsinternalreasoning.md
  - docs/models/operations/listmodelsoutputmodality.md
  - docs/models/operations/listmodelsperrequestlimits.md
  - docs/models/operations/listmodelspricing.md
  - docs/models/operations/listmodelsprompt.md
  - docs/models/operations/listmodelsrequestrequest.md
  - docs/models/operations/listmodelsresponse.md
  - docs/models/operations/listmodelsresponsebody.md
  - docs/models/operations/listmodelssupportedparameter.md
  - docs/models/operations/listmodelstokenizer.md
  - docs/models/operations/listmodelstopprovider.md
  - docs/models/operations/listmodelswebsearch.md
  - docs/models/operations/listoutputmodality.md
  - docs/models/operations/listpricing.md
  - docs/models/operations/listprompt.md
  - docs/models/operations/listprovidername.md
  - docs/models/operations/listprovidersdata.md
  - docs/models/operations/listprovidersresponse.md
  - docs/models/operations/listquantization.md
  - docs/models/operations/listrequestrequest.md
  - docs/models/operations/listresponse.md
  - docs/models/operations/liststatus.md
  - docs/models/operations/listsupportedparameter.md
  - docs/models/operations/listtokenizer.md
  - docs/models/operations/listusermodelsarchitecture.md
  - docs/models/operations/listusermodelsaudio.md
  - docs/models/operations/listusermodelscompletion.md
  - docs/models/operations/listusermodelsdata.md
  - docs/models/operations/listusermodelsdefaultparameters.md
  - docs/models/operations/listusermodelsimage.md
  - docs/models/operations/listusermodelsimageoutput.md
  - docs/models/operations/listusermodelsinputaudiocache.md
  - docs/models/operations/listusermodelsinputcacheread.md
  - docs/models/operations/listusermodelsinputcachewrite.md
  - docs/models/operations/listusermodelsinputmodality.md
  - docs/models/operations/listusermodelsinstructtype.md
  - docs/models/operations/listusermodelsinternalreasoning.md
  - docs/models/operations/listusermodelsoutputmodality.md
  - docs/models/operations/listusermodelsperrequestlimits.md
  - docs/models/operations/listusermodelspricing.md
  - docs/models/operations/listusermodelsprompt.md
  - docs/models/operations/listusermodelsresponse.md
  - docs/models/operations/listusermodelssecurity.md
  - docs/models/operations/listusermodelssupportedparameter.md
  - docs/models/operations/listusermodelstokenizer.md
  - docs/models/operations/listusermodelstopprovider.md
  - docs/models/operations/listusermodelswebsearch.md
  - docs/models/operations/listwebsearch.md
  - docs/models/operations/maxprice.md
  - docs/models/operations/metadata.md
  - docs/models/operations/modelslistmodelsrequest.md
  - docs/models/operations/modelslistusermodelsrequest.md
  - docs/models/operations/objectembedding.md
  - docs/models/operations/objectt.md
  - docs/models/operations/only.md
  - docs/models/operations/onlyenum.md
  - docs/models/operations/order.md
  - docs/models/operations/orderenum.md
  - docs/models/operations/previewzdraudio.md
  - docs/models/operations/previewzdrcompletion.md
  - docs/models/operations/previewzdrdata.md
  - docs/models/operations/previewzdrimage.md
  - docs/models/operations/previewzdrimageoutput.md
  - docs/models/operations/previewzdrinputaudiocache.md
  - docs/models/operations/previewzdrinputcacheread.md
  - docs/models/operations/previewzdrinputcachewrite.md
  - docs/models/operations/previewzdrinternalreasoning.md
  - docs/models/operations/previewzdrpricing.md
  - docs/models/operations/previewzdrprompt.md
  - docs/models/operations/previewzdrprovidername.md
  - docs/models/operations/previewzdrquantization.md
  - docs/models/operations/previewzdrresponse.md
  - docs/models/operations/previewzdrstatus.md
  - docs/models/operations/previewzdrsupportedparameter.md
  - docs/models/operations/previewzdrwebsearch.md
  - docs/models/operations/ratelimit.md
  - docs/models/operations/sendchatcompletionrequestresponse.md
  - docs/models/operations/sendresponsesrequestresponse.md
  - docs/models/operations/sendresponsesrequestresponsebody.md
  - docs/models/operations/sort.md
  - docs/models/operations/transferintent.md
  - docs/models/operations/updatedata.md
  - docs/models/operations/updaterequest.md
  - docs/models/operations/updaterequestbody.md
  - docs/models/operations/updateresponse.md
  - docs/models/operations/usage.md
  - docs/models/operations/web3data.md
  - docs/models/order.md
  - docs/models/orderenum.md
  - docs/models/pdf.md
  - docs/models/pdfengine.md
  - docs/models/plugin.md
  - docs/models/pluginchainofthought.md
  - docs/models/pluginfileparser.md
  - docs/models/pluginmoderation.md
  - docs/models/pluginweb.md
  - docs/models/prompttokensdetails.md
  - docs/models/provider.md
  - docs/models/quantization.md
  - docs/models/reasoning.md
  - docs/models/requestt.md
  - docs/models/response1.md
  - docs/models/response2.md
  - docs/models/responseeasyinputmessage.md
  - docs/models/responseeasyinputmessagetype.md
  - docs/models/responsefailed.md
  - docs/models/responseformatjsonobject.md
  - docs/models/responseformatjsonobjecttype.md
  - docs/models/responseformatjsonschema.md
  - docs/models/responseformatjsonschematype.md
  - docs/models/responseformattext.md
  - docs/models/responseformattextconfig.md
  - docs/models/responseformattexttype.md
  - docs/models/responsefunctioncalloutputitem.md
  - docs/models/responsefunctioncalloutputitemtype.md
  - docs/models/responsefunctioncallstatus.md
  - docs/models/responsefunctiontoolcall.md
  - docs/models/responsefunctiontoolcalltype.md
  - docs/models/responseimagegenerationcallstatus.md
  - docs/models/responseincludable.md
  - docs/models/responseinput.md
  - docs/models/responseinputcontent.md
  - docs/models/responseinputfile.md
  - docs/models/responseinputfiletype.md
  - docs/models/responseinputimage.md
  - docs/models/responseinputimagedetail.md
  - docs/models/responseinputimagetype.md
  - docs/models/responseinputitem.md
  - docs/models/responseinputmessagecontentunion.md
  - docs/models/responseinputmessageitem.md
  - docs/models/responseinputmessageitemrole.md
  - docs/models/responseinputmessageitemroledeveloper.md
  - docs/models/responseinputmessageitemrolesystem.md
  - docs/models/responseinputmessageitemroleuser.md
  - docs/models/responseinputmessageitemtype.md
  - docs/models/responseinputmessagerole.md
  - docs/models/responseinputmessageroleassistant.md
  - docs/models/responseinputmessageroledeveloper.md
  - docs/models/responseinputmessagerolesystem.md
  - docs/models/responseinputmessageroleuser.md
  - docs/models/responseinputtext.md
  - docs/models/responseinputtexttype.md
  - docs/models/responseprompt.md
  - docs/models/responsereasoningconfig.md
  - docs/models/responsereasoningconfigeffort.md
  - docs/models/responsereasoningsummarymode.md
  - docs/models/responsesannotation.md
  - docs/models/responsesannotationfilecitation.md
  - docs/models/responsesannotationfilecitationtype.md
  - docs/models/responsesannotationfilepath.md
  - docs/models/responsesannotationfilepathtype.md
  - docs/models/responsesannotationurlcitation.md
  - docs/models/responsesannotationurlcitationtype.md
  - docs/models/responsesimagegenerationcall.md
  - docs/models/responsesimagegenerationcalltype.md
  - docs/models/responsesincompletedetails.md
  - docs/models/responsesincompletedetailsreason.md
  - docs/models/responsesinputtokensdetails.md
  - docs/models/responsesmessagecontent.md
  - docs/models/responsesmessagestatus.md
  - docs/models/responsesmessagestatuscompleted.md
  - docs/models/responsesmessagestatusincomplete.md
  - docs/models/responsesmessagestatusinprogress.md
  - docs/models/responsesnonstreamingresponse.md
  - docs/models/responsesnonstreamingresponsecode.md
  - docs/models/responsesnonstreamingresponseerror.md
  - docs/models/responsesnonstreamingresponseservicetier.md
  - docs/models/responsesnonstreamingresponsestatus.md
  - docs/models/responsesnonstreamingresponsetruncation.md
  - docs/models/responsesoutputitem.md
  - docs/models/responsesoutputitemfilesearchcall.md
  - docs/models/responsesoutputitemfilesearchcallstatus.md
  - docs/models/responsesoutputitemfilesearchcalltype.md
  - docs/models/responsesoutputitemfunctioncall.md
  - docs/models/responsesoutputitemfunctioncalltype.md
  - docs/models/responsesoutputitemreasoning.md
  - docs/models/responsesoutputitemreasoningformat.md
  - docs/models/responsesoutputitemreasoningtype.md
  - docs/models/responsesoutputmessage.md
  - docs/models/responsesoutputmessagerole.md
  - docs/models/responsesoutputmessagetype.md
  - docs/models/responsesoutputtext.md
  - docs/models/responsesoutputtexttype.md
  - docs/models/responsesoutputtokensdetails.md
  - docs/models/responsesreasoningsummarytext.md
  - docs/models/responsesreasoningsummarytexttype.md
  - docs/models/responsesreasoningtextcontent.md
  - docs/models/responsesreasoningtextcontenttype.md
  - docs/models/responsesrefusalcontent.md
  - docs/models/responsesrefusalcontenttype.md
  - docs/models/responsesstreamchunk.md
  - docs/models/responsesstreamchunkerror.md
  - docs/models/responsesstreamchunkerror1.md
  - docs/models/responsesstreamchunkerror2.md
  - docs/models/responsesstreamchunkreason.md
  - docs/models/responsesstreamchunkresponsecreated.md
  - docs/models/responsesstreamchunkresponseerror.md
  - docs/models/responsesstreamchunkresponsefailed.md
  - docs/models/responsesstreamchunkresponsefilesearchcallcompleted.md
  - docs/models/responsesstreamchunkresponsefilesearchcallinprogress.md
  - docs/models/responsesstreamchunkresponsefilesearchcallsearching.md
  - docs/models/responsesstreamchunkresponsefunctioncallargumentsdelta.md
  - docs/models/responsesstreamchunkresponsefunctioncallargumentsdone.md
  - docs/models/responsesstreamchunkresponseimagegenerationcallcompleted.md
  - docs/models/responsesstreamchunkresponseimagegenerationcallgenerating.md
  - docs/models/responsesstreamchunkresponseimagegenerationcallinprogress.md
  - docs/models/responsesstreamchunkresponseimagegenerationcallpartialimage.md
  - docs/models/responsesstreamchunkresponseoutputitemadded.md
  - docs/models/responsesstreamchunkresponseoutputitemdone.md
  - docs/models/responsesstreamchunkresponseoutputtextannotationadded.md
  - docs/models/responsesstreamchunkresponseoutputtextdelta.md
  - docs/models/responsesstreamchunkresponsereasoningsummarytextdelta.md
  - docs/models/responsesstreamchunkresponserefusaldelta.md
  - docs/models/responsesstreamchunkresponserefusaldone.md
  - docs/models/responsesstreamchunkresponsewebsearchcallcompleted.md
  - docs/models/responsesstreamchunkresponsewebsearchcallinprogress.md
  - docs/models/responsesstreamchunkresponsewebsearchcallsearching.md
  - docs/models/responsesstreamchunkrole.md
  - docs/models/responsesstreamchunksummary1.md
  - docs/models/responsesstreamchunksummary2.md
  - docs/models/responsesstreamchunktype.md
  - docs/models/responsesstreamchunktypeurlcitation.md
  - docs/models/responsesstreamchunkunion.md
  - docs/models/responsesusage.md
  - docs/models/responseswebsearchcalloutput.md
  - docs/models/responseswebsearchcalloutputstatus.md
  - docs/models/responseswebsearchcalloutputtype.md
  - docs/models/responsetextconfig.md
  - docs/models/responsetextverbosity.md
  - docs/models/result.md
  - docs/models/security.md
  - docs/models/sort.md
  - docs/models/status.md
  - docs/models/statuscompleted.md
  - docs/models/statusfailed.md
  - docs/models/statusincomplete.md
  - docs/models/statusinprogress.md
  - docs/models/streamoptions.md
  - docs/models/summaryenum.md
  - docs/models/systemmessage.md
  - docs/models/systemmessagecontent.md
  - docs/models/tool.md
  - docs/models/toolchoice.md
  - docs/models/toolchoiceauto.md
  - docs/models/toolchoicefunction.md
  - docs/models/toolchoicefunctiontype.md
  - docs/models/toolchoicenone.md
  - docs/models/toolchoicerequired.md
  - docs/models/toolchoicetypes.md
  - docs/models/toolchoicetypeunion.md
  - docs/models/toolchoicetypeunioncodeinterpreter.md
  - docs/models/toolchoicetypeunioncomputerusepreview.md
  - docs/models/toolchoicetypeunionfilesearch.md
  - docs/models/toolchoicetypeunionwebsearchpreview.md
  - docs/models/toolchoicetypeunionwebsearchpreview20250311.md
  - docs/models/toolfunction.md
  - docs/models/toolresponsemessage.md
  - docs/models/toolresponsemessagecontent.md
  - docs/models/toplogprob.md
  - docs/models/typeerror.md
  - docs/models/typeresponsecreated.md
  - docs/models/typeresponseerror.md
  - docs/models/typeresponsefailed.md
  - docs/models/typeresponsefilesearchcallcompleted.md
  - docs/models/typeresponsefilesearchcallinprogress.md
  - docs/models/typeresponsefilesearchcallsearching.md
  - docs/models/typeresponsefunctioncallargumentsdelta.md
  - docs/models/typeresponsefunctioncallargumentsdone.md
  - docs/models/typeresponseimagegenerationcallcompleted.md
  - docs/models/typeresponseimagegenerationcallgenerating.md
  - docs/models/typeresponseimagegenerationcallinprogress.md
  - docs/models/typeresponseimagegenerationcallpartialimage.md
  - docs/models/typeresponseoutputitemadded.md
  - docs/models/typeresponseoutputitemdone.md
  - docs/models/typeresponseoutputtextannotationadded.md
  - docs/models/typeresponseoutputtextdelta.md
  - docs/models/typeresponsereasoningsummarytextdelta.md
  - docs/models/typeresponserefusaldelta.md
  - docs/models/typeresponserefusaldone.md
  - docs/models/typeresponsewebsearchcallcompleted.md
  - docs/models/typeresponsewebsearchcallinprogress.md
  - docs/models/typeresponsewebsearchcallsearching.md
  - docs/models/usermessage.md
  - docs/models/usermessagecontent.md
  - docs/sdks/analytics/README.md
  - docs/sdks/apikeys/README.md
  - docs/sdks/chat/README.md
  - docs/sdks/completions/README.md
  - docs/sdks/credits/README.md
  - docs/sdks/embeddings/README.md
  - docs/sdks/endpoints/README.md
  - docs/sdks/generations/README.md
  - docs/sdks/model/README.md
  - docs/sdks/models/README.md
  - docs/sdks/oauth/README.md
  - docs/sdks/providers/README.md
  - docs/sdks/responses/README.md
  - eslint.config.mjs
  - examples/.env.template
  - examples/README.md
  - examples/betaResponsesSendRequest.example.ts
  - examples/package.json
  - jsr.json
  - package.json
  - src/core.ts
  - src/funcs/analyticsGetUserActivity.ts
  - src/funcs/apiKeysCreate.ts
  - src/funcs/apiKeysDelete.ts
  - src/funcs/apiKeysGet.ts
  - src/funcs/apiKeysGetCurrentKeyMetadata.ts
  - src/funcs/apiKeysList.ts
  - src/funcs/apiKeysUpdate.ts
  - src/funcs/betaResponsesSendRequest.ts
  - src/funcs/chatSend.ts
  - src/funcs/completionsGenerate.ts
  - src/funcs/creditsAddCoinbaseCharge.ts
  - src/funcs/creditsGet.ts
  - src/funcs/embeddingsGenerate.ts
  - src/funcs/endpointsList.ts
  - src/funcs/endpointsPreviewZDR.ts
  - src/funcs/generationsGetMetadata.ts
  - src/funcs/modelGetParameters.ts
  - src/funcs/modelsGetCount.ts
  - src/funcs/modelsList.ts
  - src/funcs/modelsListUserModels.ts
  - src/funcs/oAuthCreateAuthorizationCode.ts
  - src/funcs/oAuthExchangeAuthorizationCode.ts
  - src/funcs/providersList.ts
  - src/hooks/hooks.ts
  - src/hooks/index.ts
  - src/hooks/types.ts
  - src/index.ts
  - src/lib/base64.ts
  - src/lib/config.ts
  - src/lib/dlv.ts
  - src/lib/encodings.ts
  - src/lib/env.ts
  - src/lib/event-streams.ts
  - src/lib/files.ts
  - src/lib/http.ts
  - src/lib/is-plain-object.ts
  - src/lib/logger.ts
  - src/lib/matchers.ts
  - src/lib/primitives.ts
  - src/lib/retries.ts
  - src/lib/schemas.ts
  - src/lib/sdks.ts
  - src/lib/security.ts
  - src/lib/url.ts
  - src/models/activityitem.ts
  - src/models/assistantmessage.ts
  - src/models/chaterror.ts
  - src/models/chatgenerationparams.ts
  - src/models/chatgenerationtokenusage.ts
  - src/models/chatmessagecontentitem.ts
  - src/models/chatmessagecontentitemaudio.ts
  - src/models/chatmessagecontentitemimage.ts
  - src/models/chatmessagecontentitemtext.ts
  - src/models/chatmessagetokenlogprob.ts
  - src/models/chatmessagetokenlogprobs.ts
  - src/models/chatmessagetoolcall.ts
  - src/models/chatresponse.ts
  - src/models/chatresponsechoice.ts
  - src/models/chatstreamingchoice.ts
  - src/models/chatstreamingmessagechunk.ts
  - src/models/chatstreamingmessagetoolcall.ts
  - src/models/chatstreamingresponsechunk.ts
  - src/models/chatstreamoptions.ts
  - src/models/completionchoice.ts
  - src/models/completioncreateparams.ts
  - src/models/completionfinishreason.ts
  - src/models/completionlogprobs.ts
  - src/models/completionresponse.ts
  - src/models/completionusage.ts
  - src/models/errorresponse.ts
  - src/models/errors/chaterror.ts
  - src/models/errors/errorresponse.ts
  - src/models/errors/httpclienterrors.ts
  - src/models/errors/index.ts
  - src/models/errors/listproviders.ts
  - src/models/errors/openrouterdefaulterror.ts
  - src/models/errors/openroutererror.ts
  - src/models/errors/responsevalidationerror.ts
  - src/models/errors/sdkvalidationerror.ts
  - src/models/index.ts
  - src/models/message.ts
  - src/models/namedtoolchoice.ts
  - src/models/openairesponsesrequest.ts
  - src/models/operations/addcoinbasecharge.ts
  - src/models/operations/create.ts
  - src/models/operations/createauthorizationcode.ts
  - src/models/operations/delete.ts
  - src/models/operations/exchangeauthorizationcode.ts
  - src/models/operations/generate.ts
  - src/models/operations/getapikey.ts
  - src/models/operations/getcount.ts
  - src/models/operations/getcredits.ts
  - src/models/operations/getcurrentkey.ts
  - src/models/operations/getmetadata.ts
  - src/models/operations/getparameters.ts
  - src/models/operations/getuseractivity.ts
  - src/models/operations/index.ts
  - src/models/operations/list.ts
  - src/models/operations/listapikeys.ts
  - src/models/operations/listmodels.ts
  - src/models/operations/listproviders.ts
  - src/models/operations/listusermodels.ts
  - src/models/operations/previewzdr.ts
  - src/models/operations/sendchatcompletionrequest.ts
  - src/models/operations/sendresponsesrequest.ts
  - src/models/operations/update.ts
  - src/models/responseeasyinputmessage.ts
  - src/models/responseformatjsonobject.ts
  - src/models/responseformatjsonschema.ts
  - src/models/responseformattext.ts
  - src/models/responseformattextconfig.ts
  - src/models/responsefunctioncalloutputitem.ts
  - src/models/responsefunctioncallstatus.ts
  - src/models/responsefunctiontoolcall.ts
  - src/models/responseimagegenerationcallstatus.ts
  - src/models/responseincludable.ts
  - src/models/responseinput.ts
  - src/models/responseinputcontent.ts
  - src/models/responseinputfile.ts
  - src/models/responseinputimage.ts
  - src/models/responseinputimagedetail.ts
  - src/models/responseinputitem.ts
  - src/models/responseinputmessagecontentunion.ts
  - src/models/responseinputmessageitem.ts
  - src/models/responseinputmessageitemrole.ts
  - src/models/responseinputmessagerole.ts
  - src/models/responseinputtext.ts
  - src/models/responseprompt.ts
  - src/models/responsereasoningconfig.ts
  - src/models/responsereasoningsummarymode.ts
  - src/models/responsesannotation.ts
  - src/models/responsesannotationfilecitation.ts
  - src/models/responsesannotationfilepath.ts
  - src/models/responsesannotationurlcitation.ts
  - src/models/responsesimagegenerationcall.ts
  - src/models/responsesincompletedetails.ts
  - src/models/responsesinputtokensdetails.ts
  - src/models/responsesmessagecontent.ts
  - src/models/responsesmessagestatus.ts
  - src/models/responsesnonstreamingresponse.ts
  - src/models/responsesoutputitem.ts
  - src/models/responsesoutputitemfilesearchcall.ts
  - src/models/responsesoutputitemfunctioncall.ts
  - src/models/responsesoutputitemreasoning.ts
  - src/models/responsesoutputmessage.ts
  - src/models/responsesoutputtext.ts
  - src/models/responsesoutputtokensdetails.ts
  - src/models/responsesreasoningsummarytext.ts
  - src/models/responsesreasoningtextcontent.ts
  - src/models/responsesrefusalcontent.ts
  - src/models/responsesstreamchunkunion.ts
  - src/models/responsesusage.ts
  - src/models/responseswebsearchcalloutput.ts
  - src/models/responsetextconfig.ts
  - src/models/responsetextverbosity.ts
  - src/models/security.ts
  - src/models/systemmessage.ts
  - src/models/tool.ts
  - src/models/toolchoice.ts
  - src/models/toolchoicefunction.ts
  - src/models/toolchoicetypes.ts
  - src/models/toolchoicetypeunion.ts
  - src/models/toolresponsemessage.ts
  - src/models/usermessage.ts
  - src/react-query/_context.tsx
  - src/react-query/_types.ts
  - src/react-query/analyticsGetUserActivity.ts
  - src/react-query/apiKeysCreate.ts
  - src/react-query/apiKeysDelete.ts
  - src/react-query/apiKeysGet.ts
  - src/react-query/apiKeysGetCurrentKeyMetadata.ts
  - src/react-query/apiKeysList.ts
  - src/react-query/apiKeysUpdate.ts
  - src/react-query/betaResponsesSendRequest.ts
  - src/react-query/chatSend.ts
  - src/react-query/completionsGenerate.ts
  - src/react-query/creditsAddCoinbaseCharge.ts
  - src/react-query/creditsGet.ts
  - src/react-query/embeddingsGenerate.ts
  - src/react-query/endpointsList.ts
  - src/react-query/endpointsPreviewZDR.ts
  - src/react-query/generationsGetMetadata.ts
  - src/react-query/index.ts
  - src/react-query/modelGetParameters.ts
  - src/react-query/modelsGetCount.ts
  - src/react-query/modelsList.ts
  - src/react-query/modelsListUserModels.ts
  - src/react-query/oAuthCreateAuthorizationCode.ts
  - src/react-query/oAuthExchangeAuthorizationCode.ts
  - src/react-query/providersList.ts
  - src/sdk/analytics.ts
  - src/sdk/apikeys.ts
  - src/sdk/beta.ts
  - src/sdk/chat.ts
  - src/sdk/completions.ts
  - src/sdk/credits.ts
  - src/sdk/embeddings.ts
  - src/sdk/endpoints.ts
  - src/sdk/generations.ts
  - src/sdk/index.ts
  - src/sdk/model.ts
  - src/sdk/models.ts
  - src/sdk/oauth.ts
  - src/sdk/providers.ts
  - src/sdk/responses.ts
  - src/sdk/sdk.ts
  - src/types/async.ts
  - src/types/blobs.ts
  - src/types/constdatetime.ts
  - src/types/enums.ts
  - src/types/fp.ts
  - src/types/index.ts
  - src/types/operations.ts
  - src/types/rfcdate.ts
  - src/types/streams.ts
  - tsconfig.json
examples:
  createChatCompletion:
    speakeasy-default-create-chat-completion:
      requestBody:
        application/json: {"messages": [{"role": "user", "content": "Hello, how are you?"}], "stream": false, "temperature": 1, "top_p": 1}
      responses:
        "200":
          application/json: {"id": "<id>", "choices": [], "created": 6977.95, "model": "El Camino", "object": "chat.completion"}
        "400":
          application/json: {"error": {"code": 8588.53, "message": "<value>"}}
        "401":
          application/json: {"error": {"code": 2658.12, "message": "<value>"}}
        "429":
          application/json: {"error": {"code": 9110.85, "message": "<value>"}}
        "500":
          application/json: {"error": {"code": null, "message": "<value>"}}
  get_/credits:
    speakeasy-default-get-/credits:
      responses:
        "200":
          application/json: {"data": {"total_credits": 5452.47, "total_usage": 6368.93}}
        default:
          application/json: {"error": {"code": 413, "message": "<value>"}}
        4XX:
          application/json: {"error": {"code": 418, "message": "<value>", "metadata": {"key": "<value>", "key1": "<value>"}}, "user_id": "<id>"}
  post_/credits/coinbase:
    speakeasy-default-post-/credits/coinbase:
      requestBody:
        application/json: {"amount": 287.06, "sender": "<value>", "chain_id": 1}
      responses:
        "200":
          application/json: {"data": {"id": "<id>", "created_at": "1705058901106", "expires_at": "1742247470320", "web3_data": {"transfer_intent": {"call_data": {"deadline": "<value>", "fee_amount": "<value>", "id": "<id>", "operator": "<value>", "prefix": "<value>", "recipient": "<value>", "recipient_amount": "<value>", "recipient_currency": "<value>", "refund_destination": "<value>", "signature": "<value>"}, "metadata": {"chain_id": 7411.72, "contract_address": "<value>", "sender": "<value>"}}}}}
        default:
          application/json: {"error": {"code": 201, "message": "<value>"}}
        4XX:
          application/json: {"error": {"code": 102, "message": "<value>", "metadata": {"key": "<value>"}}, "user_id": "<id>"}
        5XX:
          application/json: {"error": {"code": 102, "message": "<value>", "metadata": {"key": "<value>"}}, "user_id": "<id>"}
  get_/providers:
    speakeasy-default-get-/providers:
      responses:
        "200":
          application/json: {"data": []}
        "500":
          application/json: {"error": {"code": 400, "message": "Bad Request"}}
  get_/activity:
    speakeasy-default-get-/activity:
      parameters:
        query:
          date: "2025-08-24"
      responses:
        "200":
          application/json: {"data": []}
        default:
          application/json: {"error": {"code": 416, "message": "<value>"}}
        4XX:
          application/json: {"error": {"code": 300, "message": "<value>", "metadata": {"key": "<value>", "key1": "<value>"}}, "user_id": "<id>"}
        5XX:
          application/json: {"error": {"code": 300, "message": "<value>", "metadata": {"key": "<value>", "key1": "<value>"}}, "user_id": "<id>"}
  post_/embeddings:
    speakeasy-default-post-/embeddings:
      requestBody:
        application/json: {"input": [], "model": "Grand Cherokee", "models": ["<value 1>"], "provider": {"allow_fallbacks": null, "require_parameters": true, "data_collection": "allow", "zdr": true, "order": ["<value>"], "only": ["<value>"], "ignore": ["AionLabs"], "quantizations": ["fp16"], "sort": "price", "max_price": {"prompt": "<value>", "completion": "<value>", "image": "https://picsum.photos/seed/fBlU9/863/2551", "audio": "<value>", "request": "<value>"}, "experimental": {}}, "encoding_format": "base64", "user": "Cheyenne_Howell"}
      responses:
        "200":
          application/json: {"object": "list", "data": [], "model": "Charger", "usage": {"prompt_tokens": 5195.89, "total_tokens": 8967.73, "cost": 9770.63}}
        default:
          application/json: {"error": {"code": 404, "message": "<value>"}}
        4XX:
          application/json: {"error": {"code": 423, "message": "<value>", "metadata": {"key": "<value>", "key1": "<value>"}}, "user_id": "<id>"}
        5XX:
          application/json: {"error": {"code": 423, "message": "<value>", "metadata": {"key": "<value>", "key1": "<value>"}}, "user_id": "<id>"}
  get_/generation:
    speakeasy-default-get-/generation:
      parameters:
        query:
          id: "<id>"
      responses:
        "200":
          application/json: {"data": {"id": "gen-3bhGkxlo4XFrqiabUM7NDtwDzWwG", "upstream_id": "chatcmpl-791bcf62-080e-4568-87d0-94c72e3b4946", "total_cost": 0.0015, "cache_discount": 0.0002, "upstream_inference_cost": 0.0012, "created_at": "2024-07-15T23:33:19.433273+00:00", "model": "sao10k/l3-stheno-8b", "app_id": 12345, "streamed": true, "cancelled": false, "provider_name": "Infermatic", "latency": 1250, "moderation_latency": 50, "generation_time": 1200, "finish_reason": "stop", "tokens_prompt": 10, "tokens_completion": 25, "native_tokens_prompt": 10, "native_tokens_completion": 25, "native_tokens_completion_images": 0, "native_tokens_reasoning": 5, "native_tokens_cached": 3, "num_media_prompt": 1, "num_media_completion": 0, "num_search_results": 5, "origin": "https://openrouter.ai/", "usage": 0.0015, "is_byok": false, "native_finish_reason": "stop", "external_user": "user-123", "api_type": "completions"}}
        default:
          application/json: {"error": {"code": 501, "message": "<value>"}}
        4XX:
          application/json: {"error": {"code": 208, "message": "<value>", "metadata": {"key": "<value>", "key1": "<value>"}}, "user_id": "<id>"}
        5XX:
          application/json: {"error": {"code": 208, "message": "<value>", "metadata": {"key": "<value>", "key1": "<value>"}}, "user_id": "<id>"}
  get_/models/count:
    speakeasy-default-get-/models/count:
      responses:
        "200":
          application/json: {"data": {"count": 150}}
        default:
          application/json: {"error": {"code": 304, "message": "<value>"}}
        4XX:
          application/json: {"error": {"code": 304, "message": "<value>", "metadata": {"key": "<value>", "key1": "<value>"}}, "user_id": "<id>"}
        5XX:
          application/json: {"error": {"code": 304, "message": "<value>", "metadata": {"key": "<value>", "key1": "<value>"}}, "user_id": "<id>"}
  get_/models:
    speakeasy-default-get-/models:
      parameters:
        query:
          category: "<value>"
          supported_parameters: "<value>"
          use_rss: "<value>"
          use_rss_chat_links: "<value>"
      responses:
        "200":
          application/json: {"data": [{"id": "openai/gpt-4", "canonical_slug": "openai/gpt-4", "hugging_face_id": "microsoft/DialoGPT-medium", "name": "GPT-4", "created": 1692901234, "description": "GPT-4 is a large multimodal model that can solve difficult problems with greater accuracy.", "pricing": {"prompt": "<value>", "completion": 8687.52, "request": "<value>", "image": "https://loremflickr.com/1059/3475?lock=4360467031648304", "image_output": "<value>", "audio": 2816.19, "input_audio_cache": "<value>", "web_search": 5627.19, "internal_reasoning": "<value>", "input_cache_read": 7937.77, "input_cache_write": "<value>", "discount": 9207}, "context_length": 8192, "architecture": {"tokenizer": "Yi", "instruct_type": "code-llama", "modality": "text", "input_modalities": [], "output_modalities": []}, "top_provider": {"context_length": 8192, "max_completion_tokens": 4096, "is_moderated": true}, "per_request_limits": {"prompt_tokens": "<value>", "completion_tokens": "<value>"}, "supported_parameters": []}]}
          application/rss+xml: "<value>"
        default:
          application/json: {"error": {"code": 308, "message": "<value>"}}
        4XX:
          application/json: {"error": {"code": 501, "message": "<value>", "metadata": null}, "user_id": "<id>"}
        5XX:
          application/json: {"error": {"code": 501, "message": "<value>", "metadata": null}, "user_id": "<id>"}
  get_/models/user:
    speakeasy-default-get-/models/user:
      responses:
        "200":
          application/json: {"data": [{"id": "openai/gpt-4", "canonical_slug": "openai/gpt-4", "hugging_face_id": "microsoft/DialoGPT-medium", "name": "GPT-4", "created": 1692901234, "description": "GPT-4 is a large multimodal model that can solve difficult problems with greater accuracy.", "pricing": {"prompt": "<value>", "completion": "<value>", "request": "<value>", "image": "https://loremflickr.com/3718/599?lock=1611962399787242", "image_output": "<value>", "audio": "<value>", "input_audio_cache": "<value>", "web_search": 6049.22, "internal_reasoning": "<value>", "input_cache_read": 692.3, "input_cache_write": "<value>", "discount": 9712.4}, "context_length": 8192, "architecture": {"tokenizer": "Router", "instruct_type": "neural", "modality": "text", "input_modalities": [], "output_modalities": []}, "top_provider": {"context_length": 8192, "max_completion_tokens": 4096, "is_moderated": true}, "per_request_limits": {"prompt_tokens": "<value>", "completion_tokens": "<value>"}, "supported_parameters": ["tool_choice"]}]}
        default:
          application/json: {"error": {"code": 409, "message": "<value>"}}
        4XX:
          application/json: {"error": {"code": 524, "message": "<value>", "metadata": {"key": "<value>", "key1": "<value>"}}, "user_id": "<id>"}
        5XX:
          application/json: {"error": {"code": 524, "message": "<value>", "metadata": {"key": "<value>", "key1": "<value>"}}, "user_id": "<id>"}
  get_/models/{author}/{slug}/endpoints:
    speakeasy-default-get-/models/{author}/{slug}/endpoints:
      parameters:
        path:
          author: "<value>"
          slug: "<value>"
      responses:
        "200":
          application/json: {"data": {"id": "openai/gpt-4", "name": "GPT-4", "created": 1692901234, "description": "GPT-4 is a large multimodal model that can solve difficult problems with greater accuracy.", "architecture": {"tokenizer": "Llama4", "instruct_type": "deepseek-r1", "modality": "text", "input_modalities": [], "output_modalities": ["embeddings"]}, "endpoints": [{"name": "<value>", "model_name": "<value>", "context_length": 5958.46, "pricing": {"prompt": 1533.15, "completion": "<value>", "request": "<value>", "image": "https://loremflickr.com/876/3375?lock=5553223669080670", "image_output": "<value>", "audio": "<value>", "input_audio_cache": "<value>", "web_search": 1533.15, "internal_reasoning": "<value>", "input_cache_read": 1236.04, "input_cache_write": "<value>", "discount": 4243.11}, "provider_name": "Lynn", "tag": "<value>", "quantization": "unknown", "max_completion_tokens": 5563.7, "max_prompt_tokens": 5649.14, "supported_parameters": ["presence_penalty"], "status": -3, "uptime_last_30m": 8340.61, "supports_implicit_caching": false}]}}
        default:
          application/json: {"error": {"code": 424, "message": "<value>"}}
        4XX:
          application/json: {"error": {"code": 426, "message": "<value>", "metadata": {"key": "<value>", "key1": "<value>"}}, "user_id": "<id>"}
        5XX:
          application/json: {"error": {"code": 426, "message": "<value>", "metadata": {"key": "<value>", "key1": "<value>"}}, "user_id": "<id>"}
  get_/endpoints/zdr:
    speakeasy-default-get-/endpoints/zdr:
      responses:
        "200":
          application/json: {"data": []}
        default:
          application/json: {"error": {"code": 408, "message": "<value>"}}
        4XX:
          application/json: {"error": {"code": 301, "message": "<value>", "metadata": {"key": "<value>", "key1": "<value>"}}, "user_id": "<id>"}
        5XX:
          application/json: {"error": {"code": 301, "message": "<value>", "metadata": {"key": "<value>", "key1": "<value>"}}, "user_id": "<id>"}
  get_/parameters/{author}/{slug}:
    speakeasy-default-get-/parameters/{author}/{slug}:
      parameters:
        path:
          author: "<value>"
          slug: "<value>"
        query:
          provider: "SiliconFlow"
      responses:
        "200":
          application/json: {"data": {"model": "openai/gpt-4", "supported_parameters": ["min_p"]}}
        default:
          application/json: {"error": {"code": 428, "message": "<value>"}}
        4XX:
          application/json: {"error": {"code": 508, "message": "<value>", "metadata": {"key": "<value>", "key1": "<value>"}}, "user_id": "<id>"}
        5XX:
          application/json: {"error": {"code": 508, "message": "<value>", "metadata": {"key": "<value>", "key1": "<value>"}}, "user_id": "<id>"}
  get_/keys:
    speakeasy-default-get-/keys:
      parameters:
        query:
          include_disabled: "<value>"
          offset: "<value>"
      responses:
        "200":
          application/json: {"data": [{"hash": "sk-or-v1-abc123def456", "name": "My Production Key", "label": "Production API Key", "disabled": false, "limit": 100, "usage": 25.5, "created_at": "2025-08-24T10:30:00Z", "updated_at": "2025-08-24T15:45:00Z"}]}
        default:
          application/json: {"error": {"code": 411, "message": "<value>"}}
        4XX:
          application/json: {"error": {"code": 504, "message": "<value>", "metadata": {"key": "<value>", "key1": "<value>"}}, "user_id": "<id>"}
        5XX:
          application/json: {"error": {"code": 504, "message": "<value>", "metadata": {"key": "<value>", "key1": "<value>"}}, "user_id": "<id>"}
  post_/keys:
    speakeasy-default-post-/keys:
      requestBody:
        application/json: {"name": "My New API Key", "limit": 50, "include_byok_in_limit": true}
      responses:
        "201":
          application/json: {"data": {"hash": "sk-or-v1-abc123def456", "name": "My Production Key", "label": "Production API Key", "disabled": false, "limit": 100, "usage": 25.5, "created_at": "2025-08-24T10:30:00Z", "updated_at": "2025-08-24T15:45:00Z"}, "key": "sk-or-v1-abc123def456ghi789jkl012"}
        default:
          application/json: {"error": {"code": 511, "message": "<value>"}}
        4XX:
          application/json: {"error": {"code": 511, "message": "<value>", "metadata": {"key": "<value>", "key1": "<value>", "key2": "<value>"}}, "user_id": "<id>"}
        5XX:
          application/json: {"error": {"code": 511, "message": "<value>", "metadata": {"key": "<value>", "key1": "<value>", "key2": "<value>"}}, "user_id": "<id>"}
  patch_/keys/{hash}:
    speakeasy-default-patch-/keys/{hash}:
      parameters:
        path:
          hash: "sk-or-v1-abc123def456"
      requestBody:
        application/json: {"name": "Updated API Key Name", "disabled": false, "limit": 75, "include_byok_in_limit": true}
      responses:
        "200":
          application/json: {"data": {"hash": "sk-or-v1-abc123def456", "name": "My Production Key", "label": "Production API Key", "disabled": false, "limit": 100, "usage": 25.5, "created_at": "2025-08-24T10:30:00Z", "updated_at": "2025-08-24T15:45:00Z"}}
        default:
          application/json: {"error": {"code": 526, "message": "<value>"}}
        4XX:
          application/json: {"error": {"code": 526, "message": "<value>", "metadata": {"key": "<value>", "key1": "<value>", "key2": "<value>"}}, "user_id": "<id>"}
        5XX:
          application/json: {"error": {"code": 526, "message": "<value>", "metadata": {"key": "<value>", "key1": "<value>", "key2": "<value>"}}, "user_id": "<id>"}
  delete_/keys/{hash}:
    speakeasy-default-delete-/keys/{hash}:
      parameters:
        path:
          hash: "sk-or-v1-abc123def456"
      responses:
        "200":
          application/json: {"deleted": true}
        default:
          application/json: {"error": {"code": 204, "message": "<value>"}}
        4XX:
          application/json: {"error": {"code": 204, "message": "<value>", "metadata": {"key": "<value>", "key1": "<value>", "key2": "<value>"}}, "user_id": "<id>"}
        5XX:
          application/json: {"error": {"code": 204, "message": "<value>", "metadata": {"key": "<value>", "key1": "<value>", "key2": "<value>"}}, "user_id": "<id>"}
  get_/keys/{hash}:
    speakeasy-default-get-/keys/{hash}:
      parameters:
        path:
          hash: "sk-or-v1-abc123def456"
      responses:
        "200":
          application/json: {"data": {"hash": "sk-or-v1-abc123def456", "name": "My Production Key", "label": "Production API Key", "disabled": false, "limit": 100, "usage": 25.5, "created_at": "2025-08-24T10:30:00Z", "updated_at": "2025-08-24T15:45:00Z"}}
        default:
          application/json: {"error": {"code": 204, "message": "<value>"}}
        4XX:
          application/json: {"error": {"code": 204, "message": "<value>", "metadata": {"key": "<value>"}}, "user_id": "<id>"}
        5XX:
          application/json: {"error": {"code": 204, "message": "<value>", "metadata": {"key": "<value>"}}, "user_id": "<id>"}
  get_/key:
    speakeasy-default-get-/key:
      responses:
        "200":
          application/json: {"data": {"label": "sk-or-v1-au78b3456789012345678901234567890", "limit": 100, "usage": 25.5, "is_free_tier": false, "is_provisioning_key": false, "limit_remaining": 74.5, "rate_limit": {"requests": 1000, "interval": "1h", "note": "This field is deprecated and safe to ignore."}}}
        default:
          application/json: {"error": {"code": 524, "message": "<value>"}}
        4XX:
          application/json: {"error": {"code": 524, "message": "<value>", "metadata": {"key": "<value>", "key1": "<value>", "key2": "<value>"}}, "user_id": "<id>"}
        5XX:
          application/json: {"error": {"code": 524, "message": "<value>", "metadata": {"key": "<value>", "key1": "<value>", "key2": "<value>"}}, "user_id": "<id>"}
  get_/auth/key:
    speakeasy-default-get-/auth/key:
      responses:
        "200":
          application/json: {"data": {"label": "sk-or-v1-au78b3456789012345678901234567890", "limit": 100, "usage": 25.5, "is_free_tier": false, "is_provisioning_key": false, "limit_remaining": 74.5, "rate_limit": {"requests": 1000, "interval": "1h", "note": "This field is deprecated and safe to ignore."}}}
        default:
          application/json: {"error": {"code": 525, "message": "<value>"}}
        4XX:
          application/json: {"error": {"code": 525, "message": "<value>", "metadata": {"key": "<value>", "key1": "<value>", "key2": "<value>"}}, "user_id": null}
        5XX:
          application/json: {"error": {"code": 525, "message": "<value>", "metadata": {"key": "<value>", "key1": "<value>", "key2": "<value>"}}, "user_id": null}
  post_/chat/completions:
    speakeasy-default-post-/chat/completions:
      requestBody:
        application/json: {"messages": [], "model": "Grand Cherokee", "frequency_penalty": 5828.67, "logit_bias": {"key": 8477.28, "key1": 786.72}, "logprobs": true, "top_logprobs": 5437.39, "max_completion_tokens": 6372.55, "max_tokens": null, "metadata": {"key": "<value>", "key1": "<value>", "key2": "<value>"}, "presence_penalty": 7586.19, "reasoning": {"effort": "medium", "generate_summary": "concise", "summary": "auto"}, "response_format": {"type": "grammar", "grammar": "<value>"}, "seed": 804875, "stop": "<value>", "stream": false, "stream_options": {"include_usage": false}, "temperature": 1, "tool_choice": {"type": "function", "function": {"name": "<value>"}}, "tools": [{"type": "function", "function": {"name": "<value>", "description": "rightfully surge whose mentor meh immediate", "parameters": {"key": "<value>", "key1": "<value>", "key2": "<value>"}, "strict": true}}], "top_p": 1, "user": "Cielo8"}
      responses:
        "200":
          application/json: {"id": "<id>", "choices": [], "created": 5828.67, "model": "Model X", "object": "chat.completion", "system_fingerprint": "<value>", "usage": {"completion_tokens": 5242.22, "prompt_tokens": 7740.08, "total_tokens": 1907.39, "completion_tokens_details": {"reasoning_tokens": 3681.3, "audio_tokens": 7928.56, "accepted_prediction_tokens": 459.61, "rejected_prediction_tokens": 6231.28}, "prompt_tokens_details": {"cached_tokens": 534.02, "audio_tokens": 7676.52}}}
        "400":
          application/json: {"error": {"code": "<value>", "message": "<value>", "param": "<value>", "type": "<value>"}}
        "500":
          application/json: {"error": {"code": "<value>", "message": "<value>", "param": "<value>", "type": "<value>"}}
  post_/auth/keys:
    speakeasy-default-post-/auth/keys:
      requestBody:
        application/json: {"code": "auth_code_abc123def456", "code_verifier": "dBjftJeZ4CVP-mB92K27uhbUJU1p1r_wW1gFWFOEjXk", "code_challenge_method": "S256"}
      responses:
        "200":
          application/json: {"key": "sk-or-v1-abc123def456ghi789jkl012", "user_id": "or_user_1234567890abcdef"}
        default:
          application/json: {"error": {"code": 451, "message": "<value>"}}
        4XX:
          application/json: {"error": {"code": 451, "message": "<value>", "metadata": {"key": "<value>", "key1": "<value>"}}, "user_id": "<id>"}
        5XX:
          application/json: {"error": {"code": 451, "message": "<value>", "metadata": {"key": "<value>", "key1": "<value>"}}, "user_id": "<id>"}
  post_/auth/keys/code:
    speakeasy-default-post-/auth/keys/code:
      requestBody:
        application/json: {"callback_url": "https://myapp.com/auth/callback", "code_challenge": "E9Melhoa2OwvFrEMTJguCHaoeK1t8URWbuGJSstw-cM", "code_challenge_method": "S256", "limit": "100.0"}
      responses:
        "200":
          application/json: {"data": {"id": "auth_code_xyz789", "app_id": 12345, "created_at": "2025-08-24T10:30:00Z"}}
        default:
          application/json: {"error": {"code": 202, "message": "<value>"}}
        4XX:
          application/json: {"error": {"code": 202, "message": "<value>", "metadata": null}, "user_id": "<id>"}
        5XX:
          application/json: {"error": {"code": 202, "message": "<value>", "metadata": null}, "user_id": "<id>"}
  post_/completions:
    speakeasy-default-post-/completions:
      requestBody:
        application/json: {"model": "Grand Caravan", "prompt": "<value>", "best_of": 129195, "echo": false, "frequency_penalty": 7468.55, "logit_bias": {"key": 9959.54}, "logprobs": 382720, "max_tokens": 885533, "n": 151801, "presence_penalty": 2096.19, "seed": 586955, "stop": ["<value 1>"], "stream": true, "stream_options": {"include_usage": false}, "suffix": "<value>", "temperature": null, "top_p": 8983.72, "user": "Arjun56", "metadata": {"key": "<value>", "key1": "<value>"}, "response_format": {"type": "json_schema", "json_schema": {"name": "<value>", "description": "lest thin huzzah deeply evenly far", "schema": {"key": "<value>", "key1": "<value>"}, "strict": null}}}
      responses:
        "200":
          application/json: {"id": "<id>", "object": "text_completion", "created": 5585.22, "model": "Alpine", "system_fingerprint": "<value>", "choices": [], "usage": {"prompt_tokens": 1831.51, "completion_tokens": 6966.94, "total_tokens": 6062.54}}
        "400":
          application/json: {"error": {"code": 7468.55, "message": "<value>", "param": "<value>", "type": "<value>"}}
        "500":
          application/json: {"error": {"code": 7468.55, "message": "<value>", "param": "<value>", "type": "<value>"}}
  post_/api/alpha/responses:
    speakeasy-default-post-/api/alpha/responses:
      requestBody:
        application/json: {"input": [], "instructions": "<value>", "metadata": {"key": "<value>", "key1": "<value>", "key2": "<value>"}, "tools": [{"type": "web_search_2025_08_26", "filters": {"allowed_domains": ["<value 1>"]}, "search_context_size": "low", "user_location": {"type": "approximate", "city": "New Ashleehaven", "country": "Lesotho", "region": "<value>", "timezone": "Asia/Tokyo"}}], "tool_choice": "required", "parallel_tool_calls": true, "model": "Malibu", "models": ["<value 1>"], "text": {"format": {"type": "json_object"}, "verbosity": null}, "reasoning": {"effort": "low", "summary": "concise"}, "max_output_tokens": 9073.23, "temperature": 3955.62, "top_p": 583.58, "top_k": 2827.55, "prompt_cache_key": "<value>", "previous_response_id": "<id>", "prompt": {"id": "<id>", "variables": {"key": {"type": "input_file", "file_id": "<id>", "file_data": "<value>", "filename": "example.file", "file_url": "https://interesting-charm.net/"}}}, "include": ["reasoning.encrypted_content"], "background": true, "safety_identifier": "<value>", "store": true, "service_tier": "scale", "truncation": "disabled", "stream": true, "provider": {"allow_fallbacks": false, "require_parameters": true, "data_collection": "allow", "zdr": true, "order": ["<value>"], "only": ["<value>"], "ignore": ["Modal"], "quantizations": ["fp8"], "sort": null, "max_price": {"prompt": 5897, "completion": 6205.64, "image": "https://loremflickr.com/3949/3636?lock=3036246643782697", "audio": 7236.65, "request": 1995.85}, "experimental": {}}, "plugins": [{"id": "moderation"}], "user": "Ashleigh21"}
      responses:
        "200":
          application/json: {"id": "<id>", "object": "response", "created_at": 2466.57, "model": "Alpine", "status": "cancelled", "output": [{"type": "image_generation_call", "id": "<id>", "result": "<value>", "status": "failed"}], "user": "Darion_Rippin", "output_text": "<value>", "prompt_cache_key": "<value>", "safety_identifier": "<value>", "error": {"code": "server_error", "message": "<value>"}, "incomplete_details": null, "usage": {"input_tokens": 205.89, "input_tokens_details": {"cached_tokens": 6133.67}, "output_tokens": 926.25, "output_tokens_details": {"reasoning_tokens": 4219.68}, "total_tokens": 5865}, "max_tool_calls": 4614.09, "top_logprobs": 3651.6, "max_output_tokens": 8157.67, "temperature": 7573.78, "top_p": 6240.47, "instructions": null, "metadata": {"key": "<value>"}, "tools": [{"type": "web_search", "filters": {"allowed_domains": ["<value 1>"]}, "search_context_size": "high", "user_location": {"type": "approximate", "city": "Walkerboro", "country": "Isle of Man", "region": "<value>", "timezone": "America/Danmarkshavn"}}], "tool_choice": "auto", "parallel_tool_calls": false, "prompt": null, "background": null, "previous_response_id": "<id>", "reasoning": {"effort": "medium", "summary": "detailed"}, "service_tier": "priority", "store": false, "truncation": "disabled", "text": {"format": {"type": "json_schema", "name": "<value>", "description": "cross-contamination um whoever supposing seriously handy elementary psst mid oh", "strict": false, "schema": {"key": "<value>"}}, "verbosity": "high"}}
          text/event-stream: null
        4XX:
          application/json: {"error": {"code": 204, "message": "<value>", "metadata": {"key": "<value>", "key1": "<value>", "key2": "<value>"}}, "user_id": "<id>"}
        5XX:
          application/json: {"error": {"code": 204, "message": "<value>", "metadata": {"key": "<value>", "key1": "<value>", "key2": "<value>"}}, "user_id": "<id>"}
  send:
    speakeasy-default-send:
      requestBody:
        application/json: {"input": "Hello, how can I help you today?", "instructions": "<value>", "metadata": {"user_id": "user-123", "session_id": "session-abc"}, "tools": [{"type": "function", "function": {"name": "<value>", "description": "ravioli ah soap short quarrelsomely", "parameters": {"key": "<value>"}, "strict": true}}], "tool_choice": "auto", "parallel_tool_calls": false, "model": "Grand Caravan", "models": ["<value 1>"], "text": {"format": {"type": "text"}, "verbosity": "medium"}, "reasoning": {"effort": "medium", "summary": "auto"}, "max_output_tokens": 4886.16, "temperature": null, "top_p": 9044.06, "top_k": 4416.14, "prompt_cache_key": "<value>", "previous_response_id": "<id>", "prompt": {"id": "prompt-123", "variables": {"user_name": {"type": "input_text", "text": "John"}}}, "include": ["file_search_call.results"], "background": true, "safety_identifier": "<value>", "store": false, "service_tier": "flex", "truncation": "disabled", "stream": false, "provider": {"allow_fallbacks": false, "require_parameters": true, "data_collection": "allow", "zdr": true, "order": ["Venice"], "only": ["Minimax"], "ignore": ["DeepSeek"], "quantizations": ["unknown"], "sort": "throughput", "max_price": {"prompt": "<value>", "completion": 8418.17, "image": 7119.62, "audio": 7586.89, "request": 4896.65}, "experimental": {}}, "plugins": [{"id": "chain-of-thought"}], "user": "Eunice_Weber"}
      responses:
        "200":
          application/json: {"id": "resp_001", "object": "response", "created_at": 1234567890, "model": "gpt-4", "status": "completed", "output": [{"type": "message", "id": "msg_001", "status": "completed", "role": "assistant", "content": [{"type": "output_text", "text": "Hello! How can I help you today?", "annotations": []}]}], "user": null, "output_text": "<value>", "prompt_cache_key": "<value>", "safety_identifier": "<value>", "error": null, "incomplete_details": null, "usage": {"input_tokens": 10, "input_tokens_details": {"cached_tokens": 0}, "output_tokens": 8, "output_tokens_details": {"reasoning_tokens": 0}, "total_tokens": 18}, "max_tool_calls": 3205.62, "top_logprobs": 236.83, "max_output_tokens": 1000, "temperature": 0.7, "top_p": 1, "instructions": null, "metadata": {}, "tools": [], "tool_choice": "auto", "parallel_tool_calls": true, "prompt": {"id": "prompt-123", "variables": {"user_name": {"type": "input_text", "text": "John"}}}, "background": true, "previous_response_id": "<id>", "reasoning": {"effort": "medium", "summary": "auto"}, "service_tier": null, "store": false, "truncation": "disabled", "text": {"format": {"type": "text"}, "verbosity": "medium"}}
        4XX:
          application/json: {"error": {"code": 417, "message": "<value>", "metadata": {"key": "<value>"}}, "user_id": "<id>"}
        5XX:
          application/json: {"error": {"code": 417, "message": "<value>", "metadata": {"key": "<value>"}}, "user_id": "<id>"}
  getUserActivity:
    speakeasy-default-get-user-activity:
      parameters:
        query:
          date: "2025-08-24"
      responses:
        "200":
          application/json: {"data": [{"date": "2025-08-24", "model": "openai/gpt-4.1", "model_permaslug": "openai/gpt-4.1-2025-04-14", "endpoint_id": "550e8400-e29b-41d4-a716-446655440000", "provider_name": "OpenAI", "usage": 0.015, "byok_usage_inference": 0.012, "requests": 5, "prompt_tokens": 50, "completion_tokens": 125, "reasoning_tokens": 25}]}
        4XX:
          application/json: {"error": {"code": 498, "message": "<value>", "metadata": {"key": "<value>", "key1": "<value>"}}, "user_id": "<id>"}
        5XX:
          application/json: {"error": {"code": 498, "message": "<value>", "metadata": {"key": "<value>", "key1": "<value>"}}, "user_id": "<id>"}
  getCredits:
    speakeasy-default-get-credits:
      responses:
        "200":
          application/json: {"data": {"total_credits": 1683.62, "total_usage": 2963.62}}
        4XX:
          application/json: {"error": {"code": 101, "message": "<value>", "metadata": {"key": "<value>", "key1": "<value>", "key2": "<value>"}}, "user_id": "<id>"}
  addCoinbaseCharge:
    speakeasy-default-add-coinbase-charge:
      requestBody:
        application/json: {"amount": 4821.17, "sender": "<value>", "chain_id": 1}
      responses:
        "200":
          application/json: {"data": {"id": "<id>", "created_at": "1715956788825", "expires_at": "1751817824737", "web3_data": {"transfer_intent": {"call_data": {"deadline": "<value>", "fee_amount": "<value>", "id": "<id>", "operator": "<value>", "prefix": "<value>", "recipient": "<value>", "recipient_amount": "<value>", "recipient_currency": "<value>", "refund_destination": "<value>", "signature": "<value>"}, "metadata": {"chain_id": 3721.65, "contract_address": "<value>", "sender": "<value>"}}}}}
        4XX:
          application/json: {"error": {"code": 498, "message": "<value>", "metadata": {"key": "<value>", "key1": "<value>", "key2": "<value>"}}, "user_id": "<id>"}
        5XX:
          application/json: {"error": {"code": 498, "message": "<value>", "metadata": {"key": "<value>", "key1": "<value>", "key2": "<value>"}}, "user_id": "<id>"}
  generate:
    speakeasy-default-generate:
      requestBody:
        application/json: {"input": ["<value 1>", "<value 2>"], "model": "Malibu", "models": ["<value 1>", "<value 2>", "<value 3>"], "provider": {"allow_fallbacks": true, "require_parameters": true, "data_collection": "deny", "zdr": true, "order": ["Lambda"], "only": ["<value>"], "ignore": null, "quantizations": ["bf16"], "sort": "throughput", "max_price": {"prompt": "<value>", "completion": 1014.86, "image": "https://loremflickr.com/1953/2511?lock=5056249632066692", "audio": "<value>", "request": "<value>"}, "experimental": {}}, "encoding_format": "float", "user": "Donato3"}
      responses:
        "200":
          application/json: {"object": "list", "data": [{"object": "embedding", "embedding": [7785.41, 5137.77], "index": 8654.74}], "model": "Explorer", "usage": {"prompt_tokens": 1041.75, "total_tokens": 1508.51, "cost": 7467.82}}
        4XX:
          application/json: {"error": {"code": 520, "message": "<value>", "metadata": {"key": "<value>"}}, "user_id": "<id>"}
        5XX:
          application/json: {"error": {"code": 520, "message": "<value>", "metadata": {"key": "<value>"}}, "user_id": "<id>"}
  getMetadata:
    speakeasy-default-get-metadata:
      parameters:
        query:
          id: "<id>"
      responses:
        "200":
          application/json: {"data": {"id": "gen-3bhGkxlo4XFrqiabUM7NDtwDzWwG", "upstream_id": "chatcmpl-791bcf62-080e-4568-87d0-94c72e3b4946", "total_cost": 0.0015, "cache_discount": 0.0002, "upstream_inference_cost": 0.0012, "created_at": "2024-07-15T23:33:19.433273+00:00", "model": "sao10k/l3-stheno-8b", "app_id": 12345, "streamed": true, "cancelled": false, "provider_name": "Infermatic", "latency": 1250, "moderation_latency": 50, "generation_time": 1200, "finish_reason": "stop", "tokens_prompt": 10, "tokens_completion": 25, "native_tokens_prompt": 10, "native_tokens_completion": 25, "native_tokens_completion_images": 0, "native_tokens_reasoning": 5, "native_tokens_cached": 3, "num_media_prompt": 1, "num_media_completion": 0, "num_search_results": 5, "origin": "https://openrouter.ai/", "usage": 0.0015, "is_byok": false, "native_finish_reason": "stop", "external_user": "user-123", "api_type": "completions"}}
        4XX:
          application/json: {"error": {"code": 204, "message": "<value>", "metadata": {"key": "<value>", "key1": "<value>"}}, "user_id": "<id>"}
        5XX:
          application/json: {"error": {"code": 204, "message": "<value>", "metadata": {"key": "<value>", "key1": "<value>"}}, "user_id": "<id>"}
  getCount:
    speakeasy-default-get-count:
      responses:
        "200":
          application/json: {"data": {"count": 150}}
        4XX:
          application/json: {"error": {"code": 401, "message": "<value>", "metadata": {"key": "<value>"}}, "user_id": "<id>"}
        5XX:
          application/json: {"error": {"code": 401, "message": "<value>", "metadata": {"key": "<value>"}}, "user_id": "<id>"}
  listModels:
    speakeasy-default-list-models:
      parameters:
        query:
          category: "<value>"
          supported_parameters: "<value>"
          use_rss: "<value>"
          use_rss_chat_links: "<value>"
      responses:
        "200":
          application/json: {"data": [{"id": "openai/gpt-4", "canonical_slug": "openai/gpt-4", "hugging_face_id": null, "name": "GPT-4", "created": 1692901234, "description": "GPT-4 is a large multimodal model that can solve difficult problems with greater accuracy.", "pricing": {"prompt": "0.00003", "completion": "0.00006", "request": "<value>", "image": 5243.25, "image_output": "<value>", "audio": "<value>", "input_audio_cache": "<value>", "web_search": 1914, "internal_reasoning": 579.8, "input_cache_read": 752.9, "input_cache_write": 580.05, "discount": 6840.83}, "context_length": 8192, "architecture": {"tokenizer": "GPT", "instruct_type": "phi3", "modality": "text", "input_modalities": ["text", "image"], "output_modalities": ["text"]}, "top_provider": {"context_length": 8192, "max_completion_tokens": 4096, "is_moderated": true}, "per_request_limits": null, "supported_parameters": ["temperature", "max_tokens", "top_p", "frequency_penalty", "presence_penalty"], "default_parameters": null}]}
          application/rss+xml: "<value>"
        4XX:
          application/json: {"error": {"code": 425, "message": "<value>", "metadata": {"key": "<value>", "key1": "<value>", "key2": "<value>"}}, "user_id": null}
        5XX:
          application/json: {"error": {"code": 425, "message": "<value>", "metadata": {"key": "<value>", "key1": "<value>", "key2": "<value>"}}, "user_id": null}
  listUserModels:
    speakeasy-default-list-user-models:
      responses:
        "200":
          application/json: {"data": [{"id": "openai/gpt-4", "canonical_slug": "openai/gpt-4", "hugging_face_id": null, "name": "GPT-4", "created": 1692901234, "description": "GPT-4 is a large multimodal model that can solve difficult problems with greater accuracy.", "pricing": {"prompt": "0.00003", "completion": "0.00006", "request": "<value>", "image": "https://picsum.photos/seed/lSNiEzd/2336/2231", "image_output": "<value>", "audio": 1588.92, "input_audio_cache": 5768.64, "web_search": "<value>", "internal_reasoning": "<value>", "input_cache_read": 4442.74, "input_cache_write": "<value>", "discount": 4799.95}, "context_length": 8192, "architecture": {"tokenizer": "GPT", "instruct_type": "claude", "modality": "text", "input_modalities": ["text", "image"], "output_modalities": ["text"]}, "top_provider": {"context_length": 8192, "max_completion_tokens": 4096, "is_moderated": true}, "per_request_limits": null, "supported_parameters": ["temperature", "max_tokens", "top_p", "frequency_penalty", "presence_penalty"], "default_parameters": null}]}
        4XX:
          application/json: {"error": {"code": 418, "message": "<value>", "metadata": {"key": "<value>"}}, "user_id": "<id>"}
        5XX:
          application/json: {"error": {"code": 418, "message": "<value>", "metadata": {"key": "<value>"}}, "user_id": "<id>"}
  list:
    speakeasy-default-list:
      parameters:
        path:
          author: "<value>"
          slug: "<value>"
      responses:
        "200":
          application/json: {"data": {"id": "openai/gpt-4", "name": "GPT-4", "created": 1692901234, "description": "GPT-4 is a large multimodal model that can solve difficult problems with greater accuracy.", "architecture": {"tokenizer": "GPT", "instruct_type": "chatml", "modality": "text", "input_modalities": ["text", "image"], "output_modalities": ["text"]}, "endpoints": [{"name": "OpenAI GPT-4", "model_name": "gpt-4", "context_length": 8192, "pricing": {"prompt": "0.00003", "completion": "0.00006", "request": "<value>", "image": "https://picsum.photos/seed/pJRcbCIEOq/347/2939", "image_output": "<value>", "audio": 5739.83, "input_audio_cache": 9758.17, "web_search": "<value>", "internal_reasoning": "<value>", "input_cache_read": "<value>", "input_cache_write": "<value>", "discount": 9615.63}, "provider_name": "OpenAI", "tag": "featured", "quantization": null, "max_completion_tokens": 4096, "max_prompt_tokens": null, "supported_parameters": ["temperature", "max_tokens", "top_p", "frequency_penalty", "presence_penalty"], "status": -1, "uptime_last_30m": 0.99, "supports_implicit_caching": true}]}}
        4XX:
          application/json: {"error": {"code": 525, "message": "<value>", "metadata": {"key": "<value>"}}, "user_id": "<id>"}
        5XX:
          application/json: {"error": {"code": 525, "message": "<value>", "metadata": {"key": "<value>"}}, "user_id": "<id>"}
  previewZDR:
    speakeasy-default-preview-ZDR:
      responses:
        "200":
          application/json: {"data": [{"name": "<value>", "model_name": "<value>", "context_length": 6951.94, "pricing": {"prompt": "<value>", "completion": "<value>", "request": "<value>", "image": "https://loremflickr.com/2171/1012?lock=1976973374583634", "image_output": 1734.86, "audio": 1678.84, "input_audio_cache": 289.49, "web_search": "<value>", "internal_reasoning": 7147.04, "input_cache_read": "<value>", "input_cache_write": "<value>", "discount": 9729.16}, "provider_name": "NextBit", "tag": "<value>", "quantization": "int8", "max_completion_tokens": 7825.26, "max_prompt_tokens": 7373.51, "supported_parameters": ["top_k"], "status": -1, "uptime_last_30m": 3173.05, "supports_implicit_caching": false}]}
        4XX:
          application/json: {"error": {"code": 510, "message": "<value>", "metadata": {"key": "<value>", "key1": "<value>"}}, "user_id": "<id>"}
        5XX:
          application/json: {"error": {"code": 510, "message": "<value>", "metadata": {"key": "<value>", "key1": "<value>"}}, "user_id": "<id>"}
  getParameters:
    speakeasy-default-get-parameters:
      parameters:
        path:
          author: "<value>"
          slug: "<value>"
        query:
          provider: "Google AI Studio"
      responses:
        "200":
          application/json: {"data": {"model": "openai/gpt-4", "supported_parameters": ["temperature", "max_tokens", "top_p", "frequency_penalty", "presence_penalty"]}}
        4XX:
          application/json: {"error": {"code": 503, "message": "<value>", "metadata": {"key": "<value>", "key1": "<value>", "key2": "<value>"}}, "user_id": "<id>"}
        5XX:
          application/json: {"error": {"code": 503, "message": "<value>", "metadata": {"key": "<value>", "key1": "<value>", "key2": "<value>"}}, "user_id": "<id>"}
  listProviders:
    speakeasy-default-list-providers:
      responses:
        "200":
          application/json: {"data": [{"name": "OpenAI", "slug": "openai", "privacy_policy_url": "https://openai.com/privacy", "terms_of_service_url": "https://openai.com/terms", "status_page_url": "https://status.openai.com"}]}
        "500":
          application/json: {"error": {"code": 400, "message": "Bad Request"}}
  listApiKeys:
    speakeasy-default-list-api-keys:
      parameters:
        query:
          include_disabled: "false"
          offset: "0"
      responses:
        "200":
          application/json: {"data": [{"hash": "sk-or-v1-abc123def456", "name": "My Production Key", "label": "Production API Key", "disabled": false, "limit": 100, "usage": 25.5, "created_at": "2025-08-24T10:30:00Z", "updated_at": "2025-08-24T15:45:00Z"}, {"hash": "sk-or-v1-xyz789ghi012", "name": "My Development Key", "label": "Development API Key", "disabled": false, "limit": 50, "usage": 10, "created_at": "2025-08-20T08:00:00Z", "updated_at": null}]}
        4XX:
          application/json: {"error": {"code": 305, "message": "<value>", "metadata": {"key": "<value>", "key1": "<value>"}}, "user_id": "<id>"}
        5XX:
          application/json: {"error": {"code": 305, "message": "<value>", "metadata": {"key": "<value>", "key1": "<value>"}}, "user_id": "<id>"}
  create:
    speakeasy-default-create:
      requestBody:
        application/json: {"name": "My New API Key", "limit": 50, "include_byok_in_limit": true}
      responses:
        "201":
          application/json: {"data": {"hash": "sk-or-v1-abc123def456", "name": "My New API Key", "label": "Production API Key", "disabled": false, "limit": 50, "usage": 0, "created_at": "2025-08-24T10:30:00Z", "updated_at": null}, "key": "sk-or-v1-abc123def456ghi789jkl012"}
        4XX:
          application/json: {"error": {"code": 206, "message": "<value>", "metadata": {"key": "<value>", "key1": "<value>"}}, "user_id": "<id>"}
        5XX:
          application/json: {"error": {"code": 206, "message": "<value>", "metadata": {"key": "<value>", "key1": "<value>"}}, "user_id": "<id>"}
  update:
    speakeasy-default-update:
      parameters:
        path:
          hash: "sk-or-v1-abc123def456"
      requestBody:
        application/json: {"name": "Updated API Key Name", "disabled": false, "limit": 75, "include_byok_in_limit": true}
      responses:
        "200":
          application/json: {"data": {"hash": "sk-or-v1-abc123def456", "name": "Updated API Key Name", "label": "Production API Key", "disabled": false, "limit": 75, "usage": 25.5, "created_at": "2025-08-24T10:30:00Z", "updated_at": "2025-08-24T16:00:00Z"}}
        4XX:
          application/json: {"error": {"code": 424, "message": "<value>", "metadata": {"key": "<value>", "key1": "<value>"}}, "user_id": "<id>"}
        5XX:
          application/json: {"error": {"code": 424, "message": "<value>", "metadata": {"key": "<value>", "key1": "<value>"}}, "user_id": "<id>"}
  delete:
    speakeasy-default-delete:
      parameters:
        path:
          hash: "sk-or-v1-abc123def456"
      responses:
        "200":
          application/json: {"deleted": true}
        4XX:
          application/json: {"error": {"code": 203, "message": "<value>", "metadata": null}, "user_id": "<id>"}
        5XX:
          application/json: {"error": {"code": 203, "message": "<value>", "metadata": null}, "user_id": "<id>"}
  getApiKey:
    speakeasy-default-get-api-key:
      parameters:
        path:
          hash: "sk-or-v1-abc123def456"
      responses:
        "200":
          application/json: {"data": {"hash": "sk-or-v1-abc123def456", "name": "My Production Key", "label": "Production API Key", "disabled": false, "limit": 100, "usage": 25.5, "created_at": "2025-08-24T10:30:00Z", "updated_at": "2025-08-24T15:45:00Z"}}
        4XX:
          application/json: {"error": {"code": 428, "message": "<value>", "metadata": {"key": "<value>"}}, "user_id": "<id>"}
        5XX:
          application/json: {"error": {"code": 428, "message": "<value>", "metadata": {"key": "<value>"}}, "user_id": "<id>"}
  getCurrentKey:
    speakeasy-default-get-current-key:
      responses:
        "200":
          application/json: {"data": {"label": "sk-or-v1-au78b3456789012345678901234567890", "limit": 100, "usage": 25.5, "is_free_tier": false, "is_provisioning_key": false, "limit_remaining": 74.5, "rate_limit": {"requests": 1000, "interval": "1h", "note": "This field is deprecated and safe to ignore."}}}
        4XX:
          application/json: {"error": {"code": 426, "message": "<value>", "metadata": {"key": "<value>", "key1": "<value>", "key2": "<value>"}}, "user_id": "<id>"}
        5XX:
          application/json: {"error": {"code": 426, "message": "<value>", "metadata": {"key": "<value>", "key1": "<value>", "key2": "<value>"}}, "user_id": "<id>"}
  exchangeAuthorizationCode:
    speakeasy-default-exchange-authorization-code:
      requestBody:
        application/json: {"code": "auth_code_abc123def456", "code_verifier": "dBjftJeZ4CVP-mB92K27uhbUJU1p1r_wW1gFWFOEjXk", "code_challenge_method": "S256"}
      responses:
        "200":
          application/json: {"key": "sk-or-v1-abc123def456ghi789jkl012", "user_id": "or_user_1234567890abcdef"}
        4XX:
          application/json: {"error": {"code": 100, "message": "<value>", "metadata": {"key": "<value>", "key1": "<value>"}}, "user_id": "<id>"}
        5XX:
<<<<<<< HEAD
          application/json: {"error": {"code": 100, "message": "<value>", "metadata": {"key": "<value>", "key1": "<value>"}}, "user_id": "<id>"}
  createAuthorizationCode:
    speakeasy-default-create-authorization-code:
      requestBody:
        application/json: {"callback_url": "https://myapp.com/auth/callback", "code_challenge": "E9Melhoa2OwvFrEMTJguCHaoeK1t8URWbuGJSstw-cM", "code_challenge_method": "S256", "limit": 100}
      responses:
        "200":
          application/json: {"data": {"id": "auth_code_xyz789", "app_id": 12345, "created_at": "2025-08-24T10:30:00Z"}}
        4XX:
          application/json: {"error": {"code": 417, "message": "<value>", "metadata": {"key": "<value>"}}, "user_id": "<id>"}
        5XX:
          application/json: {"error": {"code": 417, "message": "<value>", "metadata": {"key": "<value>"}}, "user_id": "<id>"}
  createChatCompletions:
    speakeasy-default-create-chat-completions:
      requestBody:
        application/json: {"messages": [], "model": "Civic", "frequency_penalty": 3319.9, "logit_bias": {"key": 3222.08, "key1": 8277.92, "key2": 6037.07}, "logprobs": false, "top_logprobs": 4930.36, "max_completion_tokens": 7320.99, "max_tokens": 7020.38, "metadata": {"key": "<value>", "key1": "<value>", "key2": "<value>"}, "presence_penalty": 5375.8, "reasoning": {"effort": null, "generate_summary": "detailed", "summary": null}, "response_format": {"type": "text"}, "seed": 956602, "stop": "<value>", "stream": false, "stream_options": {"include_usage": true}, "temperature": 1, "tool_choice": "<value>", "tools": [{"type": "function", "function": {"name": "<value>", "description": "fellow wavy simple after", "parameters": {"key": "<value>", "key1": "<value>", "key2": "<value>"}, "strict": true}}], "top_p": 1, "user": "Gage.Cronin"}
      responses:
        "200":
          application/json: {"id": "<id>", "choices": [{"finish_reason": "error", "index": 1790.94, "message": {"role": "assistant", "content": [], "name": "<value>", "tool_calls": [{"id": "<id>", "type": "function", "function": {"name": "<value>", "arguments": "<value>"}}], "refusal": "<value>", "reasoning": "<value>"}, "logprobs": {"content": null, "refusal": []}}], "created": 3147.25, "model": "2", "object": "chat.completion", "system_fingerprint": "<value>", "usage": {"completion_tokens": 9590.23, "prompt_tokens": 2631.8, "total_tokens": 7908.25, "completion_tokens_details": {"reasoning_tokens": 7841.69, "audio_tokens": 4442.81, "accepted_prediction_tokens": 9674.71, "rejected_prediction_tokens": 4637.29}, "prompt_tokens_details": {"cached_tokens": 9671.36, "audio_tokens": 3868.78}}}
        "400":
          application/json: {"error": {"code": "<value>", "message": "<value>", "param": "<value>", "type": "<value>"}}
        "500":
          application/json: {"error": {"code": "<value>", "message": "<value>", "param": "<value>", "type": "<value>"}}
  createCompletions:
    speakeasy-default-create-completions:
      requestBody:
        application/json: {"model": "Model T", "prompt": "<value>", "best_of": 163488, "echo": true, "frequency_penalty": 27.55, "logit_bias": {"key": 9064.25, "key1": 7698.06, "key2": 6481.8}, "logprobs": 482258, "max_tokens": null, "n": 629532, "presence_penalty": 5430.28, "seed": 853393, "stop": ["<value 1>", "<value 2>"], "stream": true, "stream_options": {"include_usage": false}, "suffix": "<value>", "temperature": null, "top_p": 5229.98, "user": "Anita53", "metadata": {"key": "<value>", "key1": "<value>"}, "response_format": {"type": "text"}}
      responses:
        "200":
          application/json: {"id": "<id>", "object": "text_completion", "created": 2021.59, "model": "Jetta", "system_fingerprint": "<value>", "choices": [], "usage": {"prompt_tokens": 8379.72, "completion_tokens": 7782.47, "total_tokens": 4749.16}}
        "400":
          application/json: {"error": {"code": "<value>", "message": "<value>", "param": "<value>", "type": "<value>"}}
        "500":
          application/json: {"error": {"code": "<value>", "message": "<value>", "param": "<value>", "type": "<value>"}}
  sendResponsesRequest:
    speakeasy-default-send-responses-request:
      requestBody:
        application/json: {"input": "Hello, how can I help you today?", "instructions": "<value>", "metadata": {"user_id": "user-123", "session_id": "session-abc"}, "tools": [{"type": "function", "function": {"name": "<value>", "description": "petal righteously sans athwart down front tuxedo overfeed", "parameters": {"key": "<value>"}, "strict": false}}], "tool_choice": "auto", "parallel_tool_calls": true, "model": "Fortwo", "models": ["<value 1>", "<value 2>"], "text": {"format": {"type": "text"}, "verbosity": "medium"}, "reasoning": {"effort": "medium", "summary": "auto"}, "max_output_tokens": 6181.51, "temperature": 8715.21, "top_p": 3848.26, "top_k": 2241.14, "prompt_cache_key": "<value>", "previous_response_id": "<id>", "prompt": {"id": "prompt-123", "variables": {"user_name": {"type": "input_text", "text": "John"}}}, "include": ["file_search_call.results"], "background": false, "safety_identifier": "<value>", "store": false, "service_tier": "scale", "truncation": "auto", "stream": null, "provider": null, "plugins": [{"id": "chain-of-thought"}], "user": "Ilene51"}
      responses:
        "200":
          application/json: {"id": "resp_001", "object": "response", "created_at": 1234567890, "model": "gpt-4", "status": "completed", "output": [{"type": "message", "id": "msg_001", "status": "completed", "role": "assistant", "content": [{"type": "output_text", "text": "Hello! How can I help you today?", "annotations": []}]}], "user": "Alex.Hermiston11", "output_text": "<value>", "prompt_cache_key": "<value>", "safety_identifier": null, "error": null, "incomplete_details": null, "usage": {"input_tokens": 10, "input_tokens_details": {"cached_tokens": 0}, "output_tokens": 8, "output_tokens_details": {"reasoning_tokens": 0}, "total_tokens": 18}, "max_tool_calls": 1639.51, "top_logprobs": 5802.7, "max_output_tokens": 1000, "temperature": 0.7, "top_p": 1, "instructions": null, "metadata": {}, "tools": [], "tool_choice": "auto", "parallel_tool_calls": true, "prompt": {"id": "prompt-123", "variables": {"user_name": {"type": "input_text", "text": "John"}}}, "background": false, "previous_response_id": "<id>", "reasoning": {"effort": "medium", "summary": "auto"}, "service_tier": "default", "store": true, "truncation": "disabled", "text": {"format": {"type": "text"}, "verbosity": "medium"}}
        4XX:
          application/json: {"error": {"code": 522, "message": "<value>", "metadata": {"key": "<value>", "key1": "<value>"}}, "user_id": "<id>"}
        5XX:
          application/json: {"error": {"code": 522, "message": "<value>", "metadata": {"key": "<value>", "key1": "<value>"}}, "user_id": "<id>"}
  sendChatCompletionRequest:
    speakeasy-default-send-chat-completion-request:
      requestBody:
        application/json: {"messages": [], "model": "Charger", "frequency_penalty": 8689.88, "logit_bias": {"key": 4876.54, "key1": 7346.88}, "logprobs": false, "top_logprobs": 2140.15, "max_completion_tokens": 89.43, "max_tokens": 7392.4, "metadata": {"key": "<value>", "key1": "<value>", "key2": "<value>"}, "presence_penalty": 9132.54, "reasoning": {"effort": "medium", "generate_summary": "concise", "summary": null}, "response_format": {"type": "grammar", "grammar": "<value>"}, "seed": null, "stop": [], "stream": false, "stream_options": {"include_usage": true}, "temperature": 1, "tool_choice": "<value>", "tools": [{"type": "function", "function": {"name": "<value>", "description": "pro even bank rewarding ha modulo aboard mentor", "parameters": {"key": "<value>"}, "strict": null}}], "top_p": 1, "user": "Francesco.Bartell"}
      responses:
        "200":
          application/json: {"id": "<id>", "choices": [], "created": 2736.96, "model": "Impala", "object": "chat.completion", "system_fingerprint": "<value>", "usage": {"completion_tokens": 1508.33, "prompt_tokens": 8882.56, "total_tokens": 6462.52, "completion_tokens_details": {"reasoning_tokens": 29.52, "audio_tokens": 2712.88, "accepted_prediction_tokens": 9343.84, "rejected_prediction_tokens": 3891.43}, "prompt_tokens_details": {"cached_tokens": 8011.45, "audio_tokens": 6106.12}}}
        "400":
          application/json: {"error": {"code": "<value>", "message": "<value>", "param": "<value>", "type": "<value>"}}
        "500":
          application/json: {"error": {"code": "<value>", "message": "<value>", "param": "<value>", "type": "<value>"}}
examplesVersion: 1.0.2
=======
          application/json: {"error": {"code": 417, "message": "<value>"}}
examplesVersion: 1.0.2
releaseNotes: |
  ## Typescript SDK Changes Detected:
  * `openrouter.chat.send()`:  `request` **Changed** **Breaking** :warning:
  * `openrouter.completions.generate()`:  `request` **Changed** **Breaking** :warning:
  * `openrouter.alpha.responses.send2()`: **Added**
>>>>>>> bff77c7c
<|MERGE_RESOLUTION|>--- conflicted
+++ resolved
@@ -1,21 +1,12 @@
 lockVersion: 2.0.0
 id: 8b6cd71c-ea04-44da-af45-e43968b5928d
 management:
-<<<<<<< HEAD
   docChecksum: 293caf804b472092049eadc7ac35015f
   docVersion: 1.0.0
   speakeasyVersion: 1.636.0
   generationVersion: 2.723.2
   releaseVersion: 0.0.0-beta.32
   configChecksum: 168fc0ff2e77ffbd25b408881924be20
-=======
-  docChecksum: c3de00a9cb23746c91fbe566ef9ddee1
-  docVersion: 1.0.0
-  speakeasyVersion: 1.631.5
-  generationVersion: 2.716.16
-  releaseVersion: 0.0.0-beta.17
-  configChecksum: 11cb9118cd68f28c2624bb207beaa3a2
->>>>>>> bff77c7c
   repoURL: https://github.com/OpenRouterTeam/typescript-sdk.git
   installationURL: https://github.com/OpenRouterTeam/typescript-sdk
   published: true
@@ -1334,7 +1325,6 @@
         4XX:
           application/json: {"error": {"code": 100, "message": "<value>", "metadata": {"key": "<value>", "key1": "<value>"}}, "user_id": "<id>"}
         5XX:
-<<<<<<< HEAD
           application/json: {"error": {"code": 100, "message": "<value>", "metadata": {"key": "<value>", "key1": "<value>"}}, "user_id": "<id>"}
   createAuthorizationCode:
     speakeasy-default-create-authorization-code:
@@ -1392,12 +1382,8 @@
         "500":
           application/json: {"error": {"code": "<value>", "message": "<value>", "param": "<value>", "type": "<value>"}}
 examplesVersion: 1.0.2
-=======
-          application/json: {"error": {"code": 417, "message": "<value>"}}
-examplesVersion: 1.0.2
 releaseNotes: |
   ## Typescript SDK Changes Detected:
   * `openrouter.chat.send()`:  `request` **Changed** **Breaking** :warning:
   * `openrouter.completions.generate()`:  `request` **Changed** **Breaking** :warning:
-  * `openrouter.alpha.responses.send2()`: **Added**
->>>>>>> bff77c7c
+  * `openrouter.alpha.responses.send2()`: **Added**