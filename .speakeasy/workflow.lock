speakeasyVersion: 1.636.3
sources:
    OpenRouter API:
        sourceNamespace: open-router-chat-completions-api
        sourceRevisionDigest: sha256:4e400d0ed413626f503b2f9662518aef3c7a8ca9ab30d7027f0580b94242e77c
        sourceBlobDigest: sha256:f18b355f07b1593cc10f1b09fe0f5dbbc1225f16d5d8f250bec0bc9b6e6611db
        tags:
            - latest
            - 1.0.0
targets:
    openrouter:
        source: OpenRouter API
        sourceNamespace: open-router-chat-completions-api
        sourceRevisionDigest: sha256:4e400d0ed413626f503b2f9662518aef3c7a8ca9ab30d7027f0580b94242e77c
        sourceBlobDigest: sha256:f18b355f07b1593cc10f1b09fe0f5dbbc1225f16d5d8f250bec0bc9b6e6611db
<<<<<<< HEAD
=======
        codeSamplesNamespace: open-router-chat-completions-api-typescript-code-samples
        codeSamplesRevisionDigest: sha256:cc1ae99cb20e67d5e8b2df7460aa2263dbf24b9f99bbba4e8fac84a7c0012641
>>>>>>> f2f1c994
workflow:
    workflowVersion: 1.0.0
    speakeasyVersion: latest
    sources:
        OpenRouter API:
            inputs:
                - location: .speakeasy/in.openapi.yaml
            overlays:
                - location: .speakeasy/overlays/open-enums.overlay.yaml
            output: .speakeasy/out.openapi.yaml
            registry:
                location: registry.speakeasyapi.dev/openrouter/sdk/open-router-chat-completions-api
    targets:
        openrouter:
            target: typescript
            source: OpenRouter API
            publish:
                npm:
                    token: $npm_token
            codeSamples:
                registry:
                    location: registry.speakeasyapi.dev/openrouter/sdk/open-router-chat-completions-api-typescript-code-samples
                labelOverride:
                    fixedValue: Typescript (SDK)
                blocking: false<|MERGE_RESOLUTION|>--- conflicted
+++ resolved
@@ -13,11 +13,8 @@
         sourceNamespace: open-router-chat-completions-api
         sourceRevisionDigest: sha256:4e400d0ed413626f503b2f9662518aef3c7a8ca9ab30d7027f0580b94242e77c
         sourceBlobDigest: sha256:f18b355f07b1593cc10f1b09fe0f5dbbc1225f16d5d8f250bec0bc9b6e6611db
-<<<<<<< HEAD
-=======
         codeSamplesNamespace: open-router-chat-completions-api-typescript-code-samples
         codeSamplesRevisionDigest: sha256:cc1ae99cb20e67d5e8b2df7460aa2263dbf24b9f99bbba4e8fac84a7c0012641
->>>>>>> f2f1c994
 workflow:
     workflowVersion: 1.0.0
     speakeasyVersion: latest
