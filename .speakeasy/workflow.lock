--- conflicted
+++ resolved
@@ -14,11 +14,7 @@
         sourceRevisionDigest: sha256:29166bebb2ee893b33cbbd3101d1c1d62530d1b96915dce90ce1f7dbfe4ae4d1
         sourceBlobDigest: sha256:5d2f001af7f24847d62d8c428c31c8068cad86385854746672a82307db00a8f3
         codeSamplesNamespace: open-router-chat-completions-api-typescript-code-samples
-<<<<<<< HEAD
-        codeSamplesRevisionDigest: sha256:3fec988a6bd4cf0a5c5ae55c3dc65df94b7c015ea12aea2b3a321a7a2ac7cfba
-=======
         codeSamplesRevisionDigest: sha256:3c7d0dc2d2ab00a11e31ed0b7d1c836edaafd9e1d18302954afd1fbf6ff0308a
->>>>>>> a69f4452
 workflow:
     workflowVersion: 1.0.0
     speakeasyVersion: latest
