--- conflicted
+++ resolved
@@ -14,11 +14,7 @@
         sourceRevisionDigest: sha256:6dd11a2a3212f61a00c0e0b6309aaf39cc3d2575493aea2b54aafb0cf187d272
         sourceBlobDigest: sha256:e46f40a6a57e7eb1c21a40c388f46b9b7b36ed0dd9ea78d480d300d83ace2fe3
         codeSamplesNamespace: open-router-chat-completions-api-typescript-code-samples
-<<<<<<< HEAD
-        codeSamplesRevisionDigest: sha256:a32fc4de0e7ad3a96fb0b223d0f01b9bcfb2040e9b401cb72f3be56ed77e60fb
-=======
-        codeSamplesRevisionDigest: sha256:54cedfffe13b1e73d8e277b9fcbc7f109d448d6131ae751d3a07640b9e952673
->>>>>>> 1fa1d74c
+        codeSamplesRevisionDigest: sha256:1d36752fa1859baae015ab744eb16369c7c2a9d9de92e60135d98860d2ab4741
 workflow:
     workflowVersion: 1.0.0
     speakeasyVersion: latest
