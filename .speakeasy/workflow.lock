speakeasyVersion: 1.642.1
sources:
    OpenRouter API:
        sourceNamespace: open-router-chat-completions-api
        sourceRevisionDigest: sha256:5de1afe5f4a25c2f4a2529cb2cfa56b2a1797c91c0ef39af6d82d116e94ec11e
        sourceBlobDigest: sha256:4fc69dfeb236f54e5c994e47ee4aa8a4076cf96f2a66c9ac9f5a51912ffef981
        tags:
            - latest
<<<<<<< HEAD
=======
            - speakeasy-sdk-regen-1761674556
>>>>>>> f48e9898
            - 1.0.0
targets:
    openrouter:
        source: OpenRouter API
        sourceNamespace: open-router-chat-completions-api
        sourceRevisionDigest: sha256:5de1afe5f4a25c2f4a2529cb2cfa56b2a1797c91c0ef39af6d82d116e94ec11e
        sourceBlobDigest: sha256:4fc69dfeb236f54e5c994e47ee4aa8a4076cf96f2a66c9ac9f5a51912ffef981
        codeSamplesNamespace: open-router-chat-completions-api-typescript-code-samples
<<<<<<< HEAD
        codeSamplesRevisionDigest: sha256:1c42504d66e9ff636339e4353f413c5f604fc5c35ea3687f8cb490d1516abf2d
=======
        codeSamplesRevisionDigest: sha256:90809be688b7cec001e4db27d86af8c931c8c9a77116c2a1d6828eac6e773b2b
>>>>>>> f48e9898
workflow:
    workflowVersion: 1.0.0
    speakeasyVersion: latest
    sources:
        OpenRouter API:
            inputs:
                - location: .speakeasy/in.openapi.yaml
            overlays:
                - location: .speakeasy/overlays/open-enums.overlay.yaml
            output: .speakeasy/out.openapi.yaml
            registry:
                location: registry.speakeasyapi.dev/openrouter/sdk/open-router-chat-completions-api
    targets:
        openrouter:
            target: typescript
            source: OpenRouter API
            publish:
                npm:
                    token: $npm_token
            codeSamples:
                registry:
                    location: registry.speakeasyapi.dev/openrouter/sdk/open-router-chat-completions-api-typescript-code-samples
                labelOverride:
                    fixedValue: Typescript (SDK)
                blocking: false<|MERGE_RESOLUTION|>--- conflicted
+++ resolved
@@ -6,10 +6,6 @@
         sourceBlobDigest: sha256:4fc69dfeb236f54e5c994e47ee4aa8a4076cf96f2a66c9ac9f5a51912ffef981
         tags:
             - latest
-<<<<<<< HEAD
-=======
-            - speakeasy-sdk-regen-1761674556
->>>>>>> f48e9898
             - 1.0.0
 targets:
     openrouter:
@@ -18,11 +14,7 @@
         sourceRevisionDigest: sha256:5de1afe5f4a25c2f4a2529cb2cfa56b2a1797c91c0ef39af6d82d116e94ec11e
         sourceBlobDigest: sha256:4fc69dfeb236f54e5c994e47ee4aa8a4076cf96f2a66c9ac9f5a51912ffef981
         codeSamplesNamespace: open-router-chat-completions-api-typescript-code-samples
-<<<<<<< HEAD
-        codeSamplesRevisionDigest: sha256:1c42504d66e9ff636339e4353f413c5f604fc5c35ea3687f8cb490d1516abf2d
-=======
         codeSamplesRevisionDigest: sha256:90809be688b7cec001e4db27d86af8c931c8c9a77116c2a1d6828eac6e773b2b
->>>>>>> f48e9898
 workflow:
     workflowVersion: 1.0.0
     speakeasyVersion: latest
