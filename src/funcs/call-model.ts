--- conflicted
+++ resolved
@@ -1,129 +1,18 @@
-import type { OpenRouterCore } from "../core.js";
-import type { RequestOptions } from "../lib/sdks.js";
-import type { Tool, MaxToolRounds } from "../lib/tool-types.js";
-import type * as models from "../models/index.js";
+import type { OpenRouterCore } from '../core.js';
+import type { RequestOptions } from '../lib/sdks.js';
+import type { MaxToolRounds, Tool } from '../lib/tool-types.js';
+import type * as models from '../models/index.js';
 
-import { ModelResult } from "../lib/model-result.js";
-import { convertToolsToAPIFormat } from "../lib/tool-executor.js";
+import { ModelResult } from '../lib/model-result.js';
+import { convertToolsToAPIFormat } from '../lib/tool-executor.js';
 
 /**
-<<<<<<< HEAD
  * Input type for callModel function
  */
-export type CallModelInput = Omit<models.OpenResponsesRequest, "stream" | "tools"> & {
+export type CallModelInput = Omit<models.OpenResponsesRequest, 'stream' | 'tools'> & {
   tools?: Tool[];
   maxToolRounds?: MaxToolRounds;
 };
-=======
- * Checks if a message looks like a Claude-style message
- */
-function isClaudeStyleMessage(msg: any): msg is models.ClaudeMessageParam {
-  if (!msg || typeof msg !== 'object') return false;
-
-  // Check if it has a role field that's user or assistant
-  const role = msg.role;
-  if (role !== 'user' && role !== 'assistant') return false;
-
-  // Check if content is an array with Claude-style content blocks
-  if (Array.isArray(msg.content)) {
-    return msg.content.some((block: any) =>
-      block &&
-      typeof block === 'object' &&
-      block.type &&
-      // Claude content block types (not OpenRouter types)
-      (block.type === 'text' || block.type === 'image' || block.type === 'tool_use' || block.type === 'tool_result')
-    );
-  }
-
-  return false;
-}
-
-/**
- * Converts Claude-style content blocks to OpenRouter format
- */
-function convertClaudeContentBlock(
-  block: models.ClaudeContentBlockParam
-): models.ResponseInputText | models.ResponseInputImage | null {
-  if (!block || typeof block !== 'object' || !('type' in block)) {
-    return null;
-  }
-
-  switch (block.type) {
-    case 'text': {
-      const textBlock = block as models.ClaudeTextBlockParam;
-      return {
-        type: 'input_text',
-        text: textBlock.text,
-      };
-    }
-    case 'image': {
-      const imageBlock = block as models.ClaudeImageBlockParam;
-      if (imageBlock.source.type === 'url') {
-        return {
-          type: 'input_image',
-          detail: 'auto',
-          imageUrl: imageBlock.source.url,
-        };
-      } else if (imageBlock.source.type === 'base64') {
-        const dataUri = `data:${imageBlock.source.media_type};base64,${imageBlock.source.data}`;
-        return {
-          type: 'input_image',
-          detail: 'auto',
-          imageUrl: dataUri,
-        };
-      }
-      return null;
-    }
-    case 'tool_use':
-    case 'tool_result':
-      // tool_use and tool_result are not handled here as they map to different input types
-      return null;
-    default:
-      return null;
-  }
-}
-
-/**
- * Converts a Claude-style message to OpenRouter EasyInputMessage format
- */
-function convertClaudeMessage(msg: models.ClaudeMessageParam): models.OpenResponsesEasyInputMessage {
-  const { role, content } = msg;
-
-  if (typeof content === 'string') {
-    return {
-      role: role === 'user' ? 'user' : 'assistant',
-      content,
-    };
-  }
-
-  // Convert array of content blocks
-  const convertedBlocks: (models.ResponseInputText | models.ResponseInputImage)[] = [];
-  for (const block of content) {
-    const converted = convertClaudeContentBlock(block);
-    if (converted) {
-      convertedBlocks.push(converted);
-    }
-  }
-
-  // If all blocks were text, concatenate them into a string
-  const allText = convertedBlocks.every(b => b.type === 'input_text');
-  if (allText) {
-    const text = convertedBlocks
-      .map(b => (b as models.ResponseInputText).text)
-      .join('');
-    return {
-      role: role === 'user' ? 'user' : 'assistant',
-      content: text,
-    };
-  }
-
-  // Otherwise, return as array
-  return {
-    role: role === 'user' ? 'user' : 'assistant',
-    content: convertedBlocks,
-  };
-}
->>>>>>> 21e10c8b
 
 /**
  * Get a response with multiple consumption patterns
@@ -151,32 +40,19 @@
 export function callModel(
   client: OpenRouterCore,
   request: CallModelInput,
-  options?: RequestOptions
+  options?: RequestOptions,
 ): ModelResult {
   const { tools, maxToolRounds, ...apiRequest } = request;
-
-  // Auto-convert Claude-style messages if detected
-  let processedInput = apiRequest.input;
-  if (Array.isArray(apiRequest.input)) {
-    const hasClaudeMessages = apiRequest.input.some(isClaudeStyleMessage);
-    if (hasClaudeMessages) {
-      processedInput = apiRequest.input.map((msg: any) => {
-        if (isClaudeStyleMessage(msg)) {
-          return convertClaudeMessage(msg);
-        }
-        return msg;
-      });
-    }
-  }
 
   // Convert tools to API format and extract enhanced tools if present
   const apiTools = tools ? convertToolsToAPIFormat(tools) : undefined;
 
-  // Build the request with converted tools and input
+  // Build the request with converted tools
   const finalRequest: models.OpenResponsesRequest = {
     ...apiRequest,
-    ...(processedInput !== undefined && { input: processedInput }),
-    ...(apiTools !== undefined && { tools: apiTools }),
+    ...(apiTools !== undefined && {
+      tools: apiTools,
+    }),
   };
 
   return new ModelResult({
@@ -184,6 +60,8 @@
     request: finalRequest,
     options: options ?? {},
     tools: tools ?? [],
-    ...(maxToolRounds !== undefined && { maxToolRounds }),
+    ...(maxToolRounds !== undefined && {
+      maxToolRounds,
+    }),
   });
 }